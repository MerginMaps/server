--- conflicted
+++ resolved
@@ -1,11 +1,7 @@
 {
     "_meta": {
         "hash": {
-<<<<<<< HEAD
-            "sha256": "e097e0123cf67b8856804f44a67ba31e6c7e2c28ebf81c0884883f59d9a2a130"
-=======
             "sha256": "8a89b6d2f6fd84f07e333b8feef04fa1cf5108f2b4f563e43163567a8f8d87df"
->>>>>>> 417fbcd8
         },
         "pipfile-spec": 6,
         "requires": {
