# Copyright (C) Lutra Consulting Limited
#
# SPDX-License-Identifier: AGPL-3.0-only OR LicenseRef-MerginMaps-Commercial

import base64
from datetime import datetime
import json
import os
import pytest
from flask import url_for, current_app
from sqlalchemy import desc
import os
from unittest.mock import patch
from pathvalidate import sanitize_filename

from ..utils import save_diagnostic_log_file

from ..sync.utils import (
    parse_gpkgb_header_size,
    gpkg_wkb_to_wkt,
    is_reserved_word,
    has_valid_characters,
    has_valid_first_character,
    check_filename,
    is_valid_path,
    get_x_accel_uri,
)
from ..auth.models import LoginHistory, User
from . import json_headers
from .utils import login


@pytest.fixture(scope="function")
def client(app):
    client = app.test_client()
    return client


def test_maintenance_mode(client):
    main_file = current_app.config["MAINTENANCE_FILE"]
    try:
        # create maintenance file
        file = open(main_file, "w+")
        login(client, "mergin", "ilovemergin")

        user = User.query.filter_by(username="mergin").first()
        login_history = (
            LoginHistory.query.filter_by(user_id=user.id)
            .order_by(desc(LoginHistory.timestamp))
            .first()
        )
        # no login history was created because server is in maintenance mode
        assert not login_history

        resp = client.post(
            "/v1/project/{}".format("mergin"),
            data=json.dumps({"name": " foo "}),
            headers=json_headers,
        )
        assert resp.status_code == 503

        resp = client.get(url_for("/.mergin_auth_controller_logout"))
        assert resp.status_code == 200

        # delete maintenance file
        os.remove(main_file)

        login(client, "mergin", "ilovemergin")
        login_history = (
            LoginHistory.query.filter_by(user_id=user.id)
            .order_by(desc(LoginHistory.timestamp))
            .first()
        )
        assert login_history

        resp = client.post(
            "/v1/project/{}".format("mergin"),
            data=json.dumps({"name": " foo "}),
            headers=json_headers,
        )
        assert resp.status_code == 200
    finally:
        # delete maintenance file if tests failed
        if os.path.isfile(main_file):
            os.remove(main_file)


def test_parse_gpkg():
    # Point
    gpkg_wkb = base64.b64decode(
        "R1AAAeYQAAABAQAAAID8bic0LLE/RlTr7Iuo1j8=", validate=True
    )
    header_len = parse_gpkgb_header_size(gpkg_wkb)
    assert header_len == 8
    wkt = gpkg_wkb_to_wkt(gpkg_wkb)
    assert "POINT" in wkt

    # Linestring
    gpkg_wkb = base64.b64decode(
        "R1AAA+YQAABA0VaD5wjkv+R3O6FhidC/hn8DkdjL0z8Iwc3FqhvlPwECAAAABAAAAGhDvPBvINK/CMHNxaob5T9I139WMEjZv+DthIYlQuA/5Hc7oWGJ0L+GfwOR2MvTP0DRVoPnCOS/zB9sPJo/2D8=",
        validate=True,
    )
    header_len = parse_gpkgb_header_size(gpkg_wkb)
    assert header_len == 40
    wkt = gpkg_wkb_to_wkt(gpkg_wkb)
    assert "LINESTRING" in wkt

    # Invalid
    gpkg_wkb = base64.b64decode("aaaa", validate=True)
    header_len = parse_gpkgb_header_size(gpkg_wkb)
    assert header_len == -1
    wkt = gpkg_wkb_to_wkt(gpkg_wkb)
    assert not wkt


def test_is_name_allowed():
    test_cases = [
        ("project", True),
        ("ProJect", True),
        ("Pro123ject", True),
        ("123PROJECT", True),
        ("PROJECT", True),
        # Not valid filename
        ("project ", False),
        ("pro ject", True),
        ("proj-ect", True),
        ("-project", True),
        ("proj_ect", True),
        ("proj.ect", True),
        # We are removing ! from valids
        ("proj!ect", False),
        (" project", False),
        (".project", False),
        ("proj~ect", False),
        ("pro\ject", False),
        ("pro/ject", False),
        ("pro|ject", False),
        ("pro+ject", False),
        ("pro=ject", False),
        ("pro>ject", False),
        ("pro<ject", False),
        ("pro@ject", False),
        ("pro#ject", False),
        ("pro$ject", False),
        ("pro%ject", False),
        ("pro^ject", False),
        ("pro&ject", False),
        ("pro*ject", False),
        ("pro?ject", False),
        ("pro:ject", False),
        ("pro;ject", False),
        ("pro,ject", False),
        ("pro`ject", False),
        ("pro'ject", False),
        ('pro"ject', False),
        ("projectz", True),
        ("projectZ", True),
        ("project0", True),
        ("pro(ject", False),
        ("pro)ject", False),
        ("pro{ject", False),
        ("pro}ject", False),
        ("pro[ject", False),
        ("pro]ject", False),
        ("pro]ject", False),
        ("CON", False),
        ("NUL", False),
        ("NULL", True),
        ("PRN", False),
        # is not reserved word
        ("LPT0", True),
        ("lpt0", True),
        ("LPT1", False),
        ("lpt1", False),
        ("COM1", False),
        ("com1", False),
        ("AUX", False),
        ("AuX", False),
        ("projAUXect", True),
        ("CONproject", True),
        ("projectCON", True),
        ("support", False),
        ("helpdesk", False),
        ("input", False),
        ("lutraconsulting", False),
        ("lutra", False),
        ("merginmaps", False),
        ("mergin", False),
        ("admin", False),
        ("sales", False),
        ("", False),
        ("    ", False),
        ("😄guy", False),
        ("会社", True),
    ]

    for t in test_cases:
        name = t[0]
        expected = t[1]
        assert (
            not (
                has_valid_characters(name)
                and has_valid_first_character(name)
                and check_filename(name)
                and is_reserved_word(name)
            )
            == expected
        )


filepaths = [
    ("/home/user/mm/project/survey.gpkg", False),
    ("C:\Documents\Summer2018.pdf", False),
    ("\Desktop\Summer2019.pdf", False),
    ("../image.png", False),
    ("./image.png", False),
    ("assets/photos/im?age.png", False),
    ("assets/photos/CON.png", False),
    ("assets/photos/CONfile.png", True),
    ("image.png", True),
    ("images/image.png", True),
    ("media/photos/image.png", True),
    ("med..ia/pho.tos/ima...ge.png", True),
    ("med/../ia/pho.tos/ima...ge.png", False),
]


@pytest.mark.parametrize("filepath,allow", filepaths)
def test_is_valid_path(client, filepath, allow):
    assert is_valid_path(filepath) == allow


def test_get_x_accell_uri(client):
    """Test get_x_accell_uri"""
    client.application.config["LOCAL_PROJECTS"] = "/data/"
    # Input URL parts
    url_parts = ("/data", "archive", "project1", "file.txt")
    # Expected result
    expected = "/download/archive/project1/file.txt"
    assert get_x_accel_uri(*url_parts) == expected

    url_parts = ("archive", "project1", "file.txt")
    assert get_x_accel_uri(*url_parts) == expected

    url_parts = ()
    assert get_x_accel_uri(*url_parts) == "/download"

<<<<<<< HEAD

def test_save_diagnostic_log_file(client, app):
    """Test save diagnostic log file"""
    # Mock datetime value
    test_date = "2025-05-09T12:00:00+00:00"
    app_name = "t" * 256
    username = "test-user"
    body = b"Test log content"
    to_folder = app.config["DIAGNOSTIC_LOGS_DIR"]

    saved_file_name = save_diagnostic_log_file(app_name, username, body)
    saved_file_path = os.path.join(to_folder, saved_file_name)
    assert os.path.exists(saved_file_path)
    assert len(saved_file_name) == 255

    with patch("mergin.utils.datetime") as mock_datetime:
        mock_datetime.now.return_value = datetime.fromisoformat(test_date)
        app_name = "test_<>app"
        saved_file_name = save_diagnostic_log_file(app_name, username, body)
        # Check if the file was created
        assert saved_file_name == sanitize_filename(
            username + "_" + app_name + "_" + test_date + ".log"
        )
        saved_file_path = os.path.join(to_folder, saved_file_name)
        assert os.path.exists(saved_file_path)
        # Check the content of the file
        with open(saved_file_path, "r") as f:
            content = f.read()
            assert content == body.decode("utf-8")
=======
    url_parts = ("/archive", "cc900b78-a8b2-4e80-b546-74c96584bd10-v4.zip")
    assert (
        get_x_accel_uri(*url_parts)
        == "/download/archive/cc900b78-a8b2-4e80-b546-74c96584bd10-v4.zip"
    )
>>>>>>> f6d0721c
<|MERGE_RESOLUTION|>--- conflicted
+++ resolved
@@ -245,7 +245,12 @@
     url_parts = ()
     assert get_x_accel_uri(*url_parts) == "/download"
 
-<<<<<<< HEAD
+    url_parts = ("/archive", "cc900b78-a8b2-4e80-b546-74c96584bd10-v4.zip")
+    assert (
+        get_x_accel_uri(*url_parts)
+        == "/download/archive/cc900b78-a8b2-4e80-b546-74c96584bd10-v4.zip"
+    )
+
 
 def test_save_diagnostic_log_file(client, app):
     """Test save diagnostic log file"""
@@ -274,11 +279,4 @@
         # Check the content of the file
         with open(saved_file_path, "r") as f:
             content = f.read()
-            assert content == body.decode("utf-8")
-=======
-    url_parts = ("/archive", "cc900b78-a8b2-4e80-b546-74c96584bd10-v4.zip")
-    assert (
-        get_x_accel_uri(*url_parts)
-        == "/download/archive/cc900b78-a8b2-4e80-b546-74c96584bd10-v4.zip"
-    )
->>>>>>> f6d0721c
+            assert content == body.decode("utf-8")