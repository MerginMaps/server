# Copyright (C) Lutra Consulting Limited
#
# SPDX-License-Identifier: AGPL-3.0-only OR LicenseRef-MerginMaps-Commercial

import json
import shutil
import pysqlite3
import uuid
import math
from dataclasses import asdict
from datetime import datetime
import pysqlite3
from flask import url_for, current_app
import os
from dateutil.tz import tzlocal
from pygeodiff import GeoDiff

from ..auth.models import User, UserProfile
from ..sync.utils import generate_location, generate_checksum
<<<<<<< HEAD
from ..sync.models import (
    Project,
    ProjectVersion,
    FileHistory,
    ProjectRole,
    PushChangeType,
)
from ..sync.files import UploadChanges, ChangesSchema
=======
from ..sync.models import Project, ProjectVersion, FileHistory, ProjectRole
from ..sync.files import ProjectFileChange, PushChangeType, files_changes_from_upload
>>>>>>> de2f3e7d
from ..sync.workspace import GlobalWorkspace
from ..app import db
from . import json_headers, DEFAULT_USER, test_project, test_project_dir, TMP_DIR

CHUNK_SIZE = 1024


def add_user(username="random", password="random", is_admin=False) -> User:
    """Helper function to create not-privileged user.
    Associated user workspace is created with db hook.

    :param username: username
    :type username: str
    :param password: password
    :type password: str
    :param is_admin: whether user is mergin admin
    :type is_admin: bool
    :returns: User
    """
    user = User(
        username=username,
        passwd=password,
        is_admin=is_admin,
        email=f"{username}@mergin.com",
    )
    user.active = True
    user.verified_email = True
    user.profile = UserProfile()
    db.session.add(user)
    db.session.commit()
    return user


def create_workspace():
    ws = GlobalWorkspace()
    return ws


def login(client, username, password):
    resp = client.post(
        url_for("/.mergin_auth_controller_login"),
        data=json.dumps({"login": username, "password": password}),
        headers=json_headers,
    )
    assert resp.status_code == 200


def create_project(name, workspace, user, **kwargs):
    """Create new empty project"""
    default_project = {
        "storage_params": {"type": "local", "location": generate_location()},
        "name": name,
    }
    project_params = dict(default_project)
    project_params["creator"] = user
    project_params["workspace"] = workspace

    p = Project(**project_params, **kwargs)
    p.updated = datetime.utcnow()
    db.session.add(p)
    db.session.flush()
    pv = ProjectVersion(p, 0, user.id, [], "127.0.0.1")
    db.session.add(pv)
    db.session.commit()

    os.makedirs(p.storage.project_dir, exist_ok=True)
    return p


def cleanup(client, projects_dirs):
    """Clean up project files created at various tests scenarios"""
    for d in projects_dirs:
        path = os.path.join(client.application.config["LOCAL_PROJECTS"], d)
        if os.path.exists(path):
            shutil.rmtree(path)


def login_as_admin(client):
    login(client, "mergin", "ilovemergin")


class Response:
    """Simple mock of requests.response object."""

    def __init__(self, ok, json, headers=None):
        self.ok = ok
        self._json = json
        self.text = f"{json}"
        self.headers = headers or {}
        self.status_code = 200 if ok else 400  # some default not-success code

    def json(self):
        return self._json

    def iter_content(self, chunk_size=1024):
        pass


class DateTimeEncoder(json.JSONEncoder):
    def default(self, obj):
        if isinstance(obj, datetime):
            return obj.isoformat()

        return super().default(obj)


def initialize():
    # clean up (in case of previous failures)
    proj_dir = os.path.join(current_app.config["LOCAL_PROJECTS"], DEFAULT_USER[0])
    if os.path.exists(proj_dir):
        shutil.rmtree(proj_dir)

    # add default user/super admin
    user = add_user(DEFAULT_USER[0], DEFAULT_USER[1], is_admin=True)
    workspace = create_workspace()
    # add default tests project for later use
    project_params = {
        "storage_params": {
            "type": "local",
            "location": os.path.join(DEFAULT_USER[0], test_project),
        },
        "name": test_project,
        "creator": user,
        "workspace": workspace,
    }

    p = Project(**project_params)
    project_files = []
    for root, dirs, files in os.walk(
        test_project_dir, topdown=True
    ):  # pylint: disable=W0612
        for f in files:
            abs_path = os.path.join(root, f)
            project_files.append(
                ProjectFileChange(
                    path=abs_path.replace(test_project_dir, "").lstrip("/"),
                    checksum=generate_checksum(abs_path),
                    size=os.path.getsize(abs_path),
                    mtime=str(datetime.fromtimestamp(os.path.getmtime(abs_path))),
                    change=PushChangeType.CREATE,
                    location=os.path.join(
                        "v1", abs_path.replace(test_project_dir, "").lstrip("/")
                    ),
                    diff=None,
                )
            )
    p.latest_version = 1
    p.public = True
    p.set_role(user.id, ProjectRole.OWNER)
    p.updated = datetime.utcnow()
    db.session.add(p)
    db.session.commit()

    pv = ProjectVersion(p, 1, user.id, project_files, "127.0.0.1")
    db.session.add(pv)
    db.session.commit()

    # make sure for history without diff there is a proper Null in database jsonb column
    assert FileHistory.query.filter_by(version_id=pv.id).filter(
        FileHistory.changes != PushChangeType.UPDATE_DIFF.value
    ).count() == len(project_files)

    # mimic files were uploaded
    shutil.copytree(
        os.path.join(test_project_dir),
        os.path.join(proj_dir, test_project, "v1"),
    )


def file_info(project_dir, path, chunk_size=1024):
    """Generate file metadata for mergin upload"""
    abs_path = os.path.join(project_dir, path)
    f_size = os.path.getsize(abs_path)
    return {
        "path": path,
        "checksum": generate_checksum(abs_path),
        "size": f_size,
        "mtime": datetime.fromtimestamp(os.path.getmtime(abs_path), tzlocal()),
        "chunks": [str(uuid.uuid4()) for i in range(math.ceil(f_size / chunk_size))],
    }


def mock_changes_data(project, filename) -> dict:
    changes = {
        "added": [file_info(test_project_dir, filename)],
        "updated": [],
        "removed": [],
    }
    data = {
        "version": ProjectVersion.to_v_name(project.latest_version),
        "changes": changes,
    }
    return data


def push_file_start(
    project: Project, filename: str, client, mocked_changes_data=None
) -> dict:
    """
    Initiate the process of pushing a file to a project by calling /push endpoint.
    """
    file = os.path.join(test_project_dir, filename)
    assert os.path.exists(file)
    data = mocked_changes_data or mock_changes_data(project, filename)
    resp = client.post(
        f"/v1/project/push/{project.workspace.name}/{project.name}",
        data=json.dumps(data, cls=DateTimeEncoder).encode("utf-8"),
        headers=json_headers,
    )
    return resp


def upload_file_to_project(project: Project, filename: str, client) -> dict:
    """Add test file to project - start, upload and finish push process"""
    file = os.path.join(test_project_dir, filename)
    data = mock_changes_data(project, filename)
    changes = data.get("changes")
    resp = push_file_start(project, filename, client, data)
    upload_id = resp.json["transaction"]
    file_meta = changes["added"][0]
    for chunk_id in file_meta["chunks"]:
        url = f"/v1/project/push/chunk/{upload_id}/{chunk_id}"
        with open(file, "rb") as f:
            f_data = f.read(1024)
        client.post(
            url, data=f_data, headers={"Content-Type": "application/octet-stream"}
        )
    push_finish = client.post(f"/v1/project/push/finish/{upload_id}")
    assert resp.status_code == 200
    assert push_finish.status_code == 200
    return push_finish


def gpkgs_are_equal(file1, file2):
    """Check two geopackge files are equal by means there are no geodiff changes."""
    changes = os.path.join(TMP_DIR, "changeset" + str(uuid.uuid4()))
    geodiff = GeoDiff()
    geodiff.create_changeset(file1, file2, changes)
    return not geodiff.has_changes(changes)


def execute_query(file, sql):
    """Open connection to gpkg file and execute SQL query"""
    gpkg_conn = pysqlite3.connect(file)
    gpkg_conn.enable_load_extension(True)
    gpkg_cur = gpkg_conn.cursor()
    gpkg_cur.execute('SELECT load_extension("mod_spatialite")')
    gpkg_cur.execute(sql)
    gpkg_conn.commit()
    gpkg_conn.close()


def create_blank_version(project):
    """Helper to create dummy project version with no changes to increase count"""
    pv = ProjectVersion(
        project,
        project.next_version(),
        project.creator.id,
        [],
        "127.0.0.1",
    )
    db.session.add(pv)
    db.session.commit()


def push_change(project, action, path, src_dir):
    """Helper to create ProjectVersion incl. files changes based on change metadata

    :param project: project to push, Project
    :param action: change action type, str
    :param path: relative path of file inside project, str
    :param src_dir: absolute path to directory with file upload, StrPath

    :returns: new project version, ProjectVersion
    """
    current_files = project.files
    new_version = ProjectVersion.to_v_name(project.next_version())
    changes = {"added": [], "updated": [], "removed": []}
    metadata = {**file_info(src_dir, path), "location": os.path.join(new_version, path)}

    if action == "added":
        new_file = os.path.join(project.storage.project_dir, metadata["location"])
        os.makedirs(os.path.dirname(new_file), exist_ok=True)
        shutil.copy(os.path.join(src_dir, metadata["path"]), new_file)
        changes["added"].append(metadata)
    elif action == "updated":
        f_updated = next(f for f in current_files if f.path == path)
        metadata = {
            **file_info(src_dir, path),
            "location": os.path.join(new_version, path),
        }
        patched_file = os.path.join(project.storage.project_dir, metadata["path"])
        os.makedirs(os.path.dirname(patched_file), exist_ok=True)
        if ".gpkg" in path:
            diff_id = str(uuid.uuid4())
            diff_name = path + "-diff-" + diff_id
            basefile = os.path.join(project.storage.project_dir, f_updated.location)
            modfile = os.path.join(src_dir, path)
            changeset = os.path.join(src_dir, diff_name)
            project.storage.geodiff.create_changeset(basefile, modfile, changeset)
            metadata["diff"] = {
                "path": diff_name,
                "checksum": generate_checksum(changeset),
                "size": os.path.getsize(changeset),
                "chunks": [
                    str(uuid.uuid4())
                    for i in range(
                        math.ceil(file_info(src_dir, diff_name)["size"] / CHUNK_SIZE)
                    )
                ],
                "location": os.path.join(new_version, diff_name),
            }
            diff_file = os.path.join(
                project.storage.project_dir, metadata["diff"]["location"]
            )
            os.makedirs(os.path.dirname(diff_file), exist_ok=True)
            shutil.copy(changeset, diff_file)

        new_file = os.path.join(project.storage.project_dir, metadata["location"])
        os.makedirs(os.path.dirname(new_file), exist_ok=True)
        shutil.copy(os.path.join(src_dir, metadata["path"]), new_file)
        changes["updated"].append(metadata)
    elif action == "removed":
        f_removed = next(f for f in current_files if f.path == path)
        changes["removed"].append(asdict(f_removed))
    else:
        return

    file_changes = files_changes_from_upload(
        changes, location_dir=f"v{project.next_version()}"
    )
    pv = ProjectVersion(
        project,
        project.next_version(),
        project.creator.id,
        file_changes,
        "127.0.0.1",
    )
    db.session.add(pv)
    db.session.commit()
    assert pv.project_size == sum(file.size for file in pv.files)
    db.session.add(project)
    db.session.commit()
    return pv


def modify_file_times(path, time: datetime, accessed=True, modified=True):
    """Modifies files access and modification time

    :param path: path to file to be modified
    :param time: new time - seconds since the epoch
    :param accessed: modify access time
    :param modified: modify modification time
    """
    file_stat = os.stat(path)
    epoch_time = time.timestamp()
    atime = epoch_time if accessed else file_stat.st_atime
    mtime = epoch_time if modified else file_stat.st_mtime

    os.utime(path, (atime, mtime))<|MERGE_RESOLUTION|>--- conflicted
+++ resolved
@@ -17,7 +17,6 @@
 
 from ..auth.models import User, UserProfile
 from ..sync.utils import generate_location, generate_checksum
-<<<<<<< HEAD
 from ..sync.models import (
     Project,
     ProjectVersion,
@@ -25,11 +24,7 @@
     ProjectRole,
     PushChangeType,
 )
-from ..sync.files import UploadChanges, ChangesSchema
-=======
-from ..sync.models import Project, ProjectVersion, FileHistory, ProjectRole
 from ..sync.files import ProjectFileChange, PushChangeType, files_changes_from_upload
->>>>>>> de2f3e7d
 from ..sync.workspace import GlobalWorkspace
 from ..app import db
 from . import json_headers, DEFAULT_USER, test_project, test_project_dir, TMP_DIR
