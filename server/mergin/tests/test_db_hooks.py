# Copyright (C) Lutra Consulting Limited
#
# SPDX-License-Identifier: AGPL-3.0-only OR LicenseRef-MerginMaps-Commercial

import os
from pathlib import Path
from sqlalchemy.orm.attributes import flag_modified

from ..sync.models import (
    Project,
    ProjectVersion,
    Upload,
    ProjectAccess,
    SyncFailuresHistory,
    AccessRequest,
    RequestStatus,
    FileHistory,
)
from ..sync.files import UploadChanges
from ..auth.models import User
from .. import db
from . import DEFAULT_USER
from .utils import add_user, create_project, create_workspace, cleanup


def test_close_user_account(client, diff_project):
    """Test fully set up and active user is successfully removed incl:
    - user profile
    - associated files
    - project access to created and shared projects
    """
    user_project = "user_proj"
    cleanup(client, [os.path.join("user", user_project)])
    # set up
    user = add_user("user", "user")
    user_id = user.id

    # user has access to mergin user diff_project
    diff_project.access.writers.append(user.id)
    flag_modified(diff_project.access, "writers")
    # user contributed to another user project so he is listed in projects history
    changes = UploadChanges(added=[], updated=[], removed=[])
    pv = ProjectVersion(diff_project, 11, user.username, changes, "127.0.0.1")
    diff_project.latest_version = pv.name
    pv.project = diff_project
    db.session.add(pv)
    db.session.add(diff_project)
    # user has its own project
    test_workspace = create_workspace()
    p = create_project(user_project, test_workspace, user)
    db.session.commit()
    assert user.id in diff_project.access.writers
    proj_resp = client.get(
        f"/v1/project/{diff_project.workspace.name}/{diff_project.name}"
    )
    assert user.id in proj_resp.json["access"]["writers"]
    assert user.username in proj_resp.json["access"]["writersnames"]

    # add pending project access request
    admin = User.query.filter_by(username=DEFAULT_USER[0]).first()
    p2 = create_project("access_request", test_workspace, admin)
    access_request = AccessRequest(p2, user.id)
    db.session.add(access_request)

    # deactivate user first (direct hack in db to mimic inconsistency)
    user.active = False
    db.session.commit()
    assert user.id in diff_project.access.writers  # not yet removed
    proj_resp = client.get(
        f"/v1/project/{diff_project.workspace.name}/{diff_project.name}"
    )
    assert user.id not in proj_resp.json["access"]["writers"]
    assert user.username not in proj_resp.json["access"]["writersnames"]
    # add failed sync
    diff_project.sync_failed(
        "",
        "push_lost",
        "Push artefact removed by subsequent push",
        user.id,
    )
    # now remove user
    user.inactivate()
    user.anonymize()
    assert not User.query.filter_by(username="user").count()
    assert user.username.startswith("deleted_")
    assert user.email is None
    assert user.passwd is None
    assert user.profile
    assert user.profile.first_name == user.profile.last_name is None
    # project still exists as it belongs to workspace, not to user
    assert (
        Project.query.filter_by(
            name=user_project, workspace_id=test_workspace.id
        ).count()
        == 1
    )
    assert user_id not in diff_project.access.writers
    # user remains referenced in existing project version he created (as read-only ref)
    assert diff_project.get_latest_version().author == "user"
    sync_fail_history = SyncFailuresHistory.query.filter(
        SyncFailuresHistory.project_id == diff_project.id
    ).all()
    assert len(sync_fail_history) == 1
    assert sync_fail_history[0].user_id == user.id
    assert access_request.status == RequestStatus.DECLINED.value


def test_remove_project(client, diff_project):
    """Test project is successfully marked as removed incl:
    - pending upload deleted
    - project access reset
    - project versions deleted
    - associated files deleted
    """
    # set up
    mergin_user = User.query.filter_by(username=DEFAULT_USER[0]).first()
    project_dir = Path(diff_project.storage.project_dir)
    changes = UploadChanges(added=[], removed=[], updated=[])
    upload = Upload(diff_project, 10, changes, mergin_user.id)
    db.session.add(upload)
    project_id = diff_project.id
    user = add_user("user", "user")
    access_request = AccessRequest(diff_project, user.id)
    db.session.add(access_request)
    db.session.commit()
<<<<<<< HEAD
    versions_ids = [
        item.id
        for item in db.session.query(ProjectVersion.id)
        .filter(ProjectVersion.project_id == project_id)
        .all()
    ]
    file_history = FileHistory.query.filter(
        FileHistory.version_id.in_(versions_ids)
    ).first()
    file = os.path.join(project_dir, file_history.location)
    assert file_history and os.path.exists(file)
=======
    original_creator_id = diff_project.creator_id
>>>>>>> 655d1132

    # remove project
    diff_project.delete()
    assert Project.query.filter_by(id=project_id).count()
    assert not Upload.query.filter_by(project_id=project_id).count()
    assert not ProjectVersion.query.filter_by(project_id=project_id).count()
    assert ProjectAccess.query.filter_by(project_id=project_id).count()
    cleanup(client, [project_dir])
    assert access_request.status == RequestStatus.DECLINED.value
<<<<<<< HEAD
    # after removal only cached information in project table remains
    assert diff_project.disk_usage
    assert diff_project.latest_version is not None
    assert diff_project.files == []
    assert not diff_project.get_latest_version()
    assert (
        FileHistory.query.filter(FileHistory.version_id.in_(versions_ids)).count() == 0
    )
    assert not os.path.exists(file)
=======
    assert (
        Project.query.filter_by(id=project_id).first().creator_id == original_creator_id
    )
>>>>>>> 655d1132

    # try to remove the deleted project
    assert diff_project.delete() is None<|MERGE_RESOLUTION|>--- conflicted
+++ resolved
@@ -123,7 +123,6 @@
     access_request = AccessRequest(diff_project, user.id)
     db.session.add(access_request)
     db.session.commit()
-<<<<<<< HEAD
     versions_ids = [
         item.id
         for item in db.session.query(ProjectVersion.id)
@@ -135,9 +134,7 @@
     ).first()
     file = os.path.join(project_dir, file_history.location)
     assert file_history and os.path.exists(file)
-=======
     original_creator_id = diff_project.creator_id
->>>>>>> 655d1132
 
     # remove project
     diff_project.delete()
@@ -147,7 +144,6 @@
     assert ProjectAccess.query.filter_by(project_id=project_id).count()
     cleanup(client, [project_dir])
     assert access_request.status == RequestStatus.DECLINED.value
-<<<<<<< HEAD
     # after removal only cached information in project table remains
     assert diff_project.disk_usage
     assert diff_project.latest_version is not None
@@ -157,11 +153,9 @@
         FileHistory.query.filter(FileHistory.version_id.in_(versions_ids)).count() == 0
     )
     assert not os.path.exists(file)
-=======
     assert (
         Project.query.filter_by(id=project_id).first().creator_id == original_creator_id
     )
->>>>>>> 655d1132
 
     # try to remove the deleted project
     assert diff_project.delete() is None