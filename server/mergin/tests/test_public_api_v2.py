--- conflicted
+++ resolved
@@ -4,7 +4,6 @@
 import os
 import shutil
 from unittest.mock import patch
-<<<<<<< HEAD
 import uuid
 from pygeodiff import GeoDiffLibError
 
@@ -13,7 +12,6 @@
 from tests import test_project, test_workspace_id
 from ..config import Configuration
 from ..sync.models import FileDiff, FileHistory, Project, ProjectFilePath, ProjectRole
-=======
 from sqlalchemy.exc import IntegrityError
 import pytest
 from datetime import datetime, timedelta, timezone
@@ -46,7 +44,6 @@
     _get_changes_without_added,
 )
 from .utils import add_user, file_info
->>>>>>> a9d11192
 
 
 def test_schedule_delete_project(client):
@@ -167,7 +164,6 @@
     assert response.status_code == 404
 
 
-<<<<<<< HEAD
 def test_file_diff_download(client, diff_project):
     """Test download of gpkg diff files"""
     gpkg_file = ProjectFilePath.query.filter_by(
@@ -299,7 +295,8 @@
         diff.construct_checkpoint()
         assert mock.called
         assert not os.path.exists(diff.abs_path)
-=======
+
+
 push_data = [
     # success
     (
@@ -640,5 +637,4 @@
     assert os.path.exists(
         os.path.join(project.storage.project_dir, "v2", test_file["path"])
     )
-    assert not Upload.query.filter_by(project_id=project.id).first()
->>>>>>> a9d11192
+    assert not Upload.query.filter_by(project_id=project.id).first()