--- conflicted
+++ resolved
@@ -254,9 +254,6 @@
     def workspace_count():
         return 1
 
-<<<<<<< HEAD
-    def projects_query(self, like: str = None):
-=======
     @staticmethod
     def monthly_contributors_count():
         today = datetime.now(timezone.utc)
@@ -273,7 +270,6 @@
         )
 
     def projects_query(self, name=None, workspace=None):
->>>>>>> 1eb10706
         ws = self.factory_method()
         query = db.session.query(
             Project,
