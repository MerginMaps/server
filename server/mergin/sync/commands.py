# Copyright (C) Lutra Consulting Limited
#
# SPDX-License-Identifier: AGPL-3.0-only OR LicenseRef-MerginMaps-Commercial

import shutil
import click
import os
import secrets
from datetime import datetime
from flask import Flask, current_app

from .files import UploadChanges
<<<<<<< HEAD
from .. import db
from .models import Project, ProjectVersion
=======
from ..app import db
from .models import Project, ProjectAccess, ProjectVersion
>>>>>>> 87f9c29e
from .utils import split_project_path


def add_commands(app: Flask):
    @app.cli.group()
    def project():
        """Project management commands."""
        pass

    @project.command()
    @click.argument("name")
    @click.argument("namespace")
    @click.argument("user")
    def create(name, namespace, user):  # pylint: disable=W0612
        """Create blank project"""
        workspace = current_app.ws_handler.get_by_name(namespace)
        project_params = dict(
            creator=user,
            name=name,
            workspace=workspace,
            storage_params={
                "type": "local",
                "location": os.path.join(secrets.token_hex(1), secrets.token_hex(16)),
            },
        )
        p = Project(**project_params)
        p.updated = datetime.utcnow()
        db.session.add(p)
        changes = UploadChanges(added=[], updated=[], removed=[])
        pv = ProjectVersion(p, 0, user.id, changes, "127.0.0.1")
        pv.project = p
        db.session.commit()
        os.makedirs(p.storage.project_dir, exist_ok=True)
        print("Project created")

    @project.command()
    @click.argument("project-name")
    @click.option("--version", type=int, required=True)
    @click.option("--directory", type=click.Path(), required=True)
    def download(project_name, version, directory):  # pylint: disable=W0612
        """Download files for project at particular version"""
        ws, name = split_project_path(project_name)
        workspace = current_app.ws_handler.get_by_name(ws)
        project = (
            Project.query.filter_by(workspace_id=workspace.id, name=name)
            .filter(Project.storage_params.isnot(None))
            .first()
        )
        if not project:
            print("ERROR: Project does not exist")
            return
        pv = ProjectVersion.query.filter_by(project_id=project.id, name=version).first()
        if not pv:
            print("ERROR:Project version does not exist")
            return
        if os.path.exists(directory):
            print(f"ERROR: Destination directory {directory} already exist")
            return

        os.mkdir(directory)
        files = pv.files
        for f in files:
            project.storage.restore_versioned_file(f.path, version)
            f_dir = os.path.dirname(f.path)
            if f_dir:
                os.makedirs(os.path.join(directory, f_dir), exist_ok=True)
            shutil.copy(
                os.path.join(project.storage.project_dir, f.location),
                os.path.join(directory, f.path),
            )
        print("Project downloaded successfully")

    @project.command()
    @click.argument("project-name")
    def remove(project_name):
        """Delete a project"""
        ws, name = split_project_path(project_name)
        workspace = current_app.ws_handler.get_by_name(ws)
        if not workspace:
            print("ERROR: Workspace does not exist")
            return
        project = (
            Project.query.filter_by(workspace_id=workspace.id, name=name)
            .filter(Project.storage_params.isnot(None))
            .first()
        )
        if not project:
            print("ERROR: Project does not exist")
            return
        project.removed_at = datetime.utcnow()
        project.removed_by = None
        db.session.commit()
        print("Project removed successfully")<|MERGE_RESOLUTION|>--- conflicted
+++ resolved
@@ -10,13 +10,8 @@
 from flask import Flask, current_app
 
 from .files import UploadChanges
-<<<<<<< HEAD
-from .. import db
+from ..app import db
 from .models import Project, ProjectVersion
-=======
-from ..app import db
-from .models import Project, ProjectAccess, ProjectVersion
->>>>>>> 87f9c29e
 from .utils import split_project_path
 
 
