# Copyright (C) Lutra Consulting Limited
#
# SPDX-License-Identifier: AGPL-3.0-only OR LicenseRef-MerginMaps-Commercial

import shutil
import sys
import click
import os
import secrets
from datetime import datetime
from flask import Flask, current_app
from sqlalchemy import func

from ..app import db
from .models import Project, ProjectVersion
from .utils import split_project_path
from ..auth.models import User
from ..commands import normalize_input


def add_commands(app: Flask):
    @app.cli.group()
    def project():
        """Project management commands."""
        pass

    @project.command()
    @click.argument("name", callback=normalize_input(lowercase=False))
    @click.argument("namespace", callback=normalize_input())
    @click.argument("username", callback=normalize_input())
    def create(name, namespace, username):  # pylint: disable=W0612
        """Create blank project"""
        workspace = current_app.ws_handler.get_by_name(namespace)
        if not workspace:
            click.secho("ERROR: Workspace not found", fg="red", err=True)
            sys.exit(1)
        user = User.query.filter(func.lower(User.username) == username).first()
        if not user:
            click.secho("ERROR: User not found", fg="red", err=True)
            sys.exit(1)
        p = Project.query.filter_by(name=name, workspace_id=workspace.id).first()
        if p:
            click.secho("ERROR: Project name already exists", fg="red", err=True)
            sys.exit(1)
        project_params = dict(
            creator=user,
            name=name,
            workspace=workspace,
            storage_params={
                "type": "local",
                "location": os.path.join(secrets.token_hex(1), secrets.token_hex(16)),
            },
        )
        p = Project(**project_params)
        p.updated = datetime.utcnow()
        db.session.add(p)
<<<<<<< HEAD
        pv = ProjectVersion(p, 0, user.id, [], "127.0.0.1")
        pv.project = p
=======
        changes = UploadChanges(added=[], updated=[], removed=[])
        pv = ProjectVersion(p, 0, user.id, changes, "127.0.0.1")
        db.session.add(pv)
>>>>>>> 0bddcfa1
        db.session.commit()
        os.makedirs(p.storage.project_dir, exist_ok=True)
        click.secho("Project created", fg="green")

    @project.command()
    @click.argument("project-name", callback=normalize_input(lowercase=False))
    @click.option("--version", type=int, required=True)
    @click.option(
        "--directory",
        type=click.Path(),
        required=True,
    )
    def download(project_name, version, directory):  # pylint: disable=W0612
        """Download files for project at particular version"""
        ws, name = split_project_path(project_name)
        workspace = current_app.ws_handler.get_by_name(ws)
        project = (
            Project.query.filter_by(workspace_id=workspace.id, name=name)
            .filter(Project.storage_params.isnot(None))
            .first()
        )
        if not project:
            click.secho("ERROR: Project does not exist", fg="red", err=True)
            sys.exit(1)
        pv = ProjectVersion.query.filter_by(project_id=project.id, name=version).first()
        if not pv:
            click.secho("ERROR: Project version does not exist", fg="red", err=True)
            sys.exit(1)
        if os.path.exists(directory):
            click.secho(
                f"ERROR: Destination directory '{directory}' already exists",
                fg="red",
                err=True,
            )
            sys.exit(1)

        os.mkdir(directory)
        files = pv.files
        for f in files:
            project.storage.restore_versioned_file(f.path, version)
            f_dir = os.path.dirname(f.path)
            if f_dir:
                os.makedirs(os.path.join(directory, f_dir), exist_ok=True)
            shutil.copy(
                os.path.join(project.storage.project_dir, f.location),
                os.path.join(directory, f.path),
            )
        click.secho("Project downloaded", fg="green")

    @project.command()
    @click.argument("project-name", callback=normalize_input(lowercase=False))
    def remove(project_name):
        """Delete a project"""
        ws, name = split_project_path(project_name)
        workspace = current_app.ws_handler.get_by_name(ws)
        if not workspace:
            click.secho("ERROR: Workspace does not exist", fg="red", err=True)
            sys.exit(1)
        project = (
            Project.query.filter_by(workspace_id=workspace.id, name=name)
            .filter(Project.storage_params.isnot(None))
            .first()
        )
        if not project:
            click.secho("ERROR: Project does not exist", fg="red", err=True)
            sys.exit(1)
        project.removed_at = datetime.utcnow()
        project.removed_by = None
        db.session.commit()
        click.secho("Project removed", fg="green")<|MERGE_RESOLUTION|>--- conflicted
+++ resolved
@@ -54,14 +54,9 @@
         p = Project(**project_params)
         p.updated = datetime.utcnow()
         db.session.add(p)
-<<<<<<< HEAD
         pv = ProjectVersion(p, 0, user.id, [], "127.0.0.1")
         pv.project = p
-=======
-        changes = UploadChanges(added=[], updated=[], removed=[])
-        pv = ProjectVersion(p, 0, user.id, changes, "127.0.0.1")
         db.session.add(pv)
->>>>>>> 0bddcfa1
         db.session.commit()
         os.makedirs(p.storage.project_dir, exist_ok=True)
         click.secho("Project created", fg="green")
