--- conflicted
+++ resolved
@@ -8,25 +8,19 @@
 import hashlib
 import re
 import secrets
-<<<<<<< HEAD
 from binaryornot.check import is_binary
 from dataclasses import dataclass
-=======
 from datetime import datetime, timedelta, timezone
->>>>>>> a9d11192
 from threading import Timer
 from urllib.parse import quote
 from uuid import UUID
 from shapely import wkb
 from shapely.errors import ShapelyError
 from gevent import sleep
-<<<<<<< HEAD
 from flask import Request, Response, make_response, send_from_directory
 from typing import List, Optional
-=======
 from flask import Request
 from typing import Optional, Tuple
->>>>>>> a9d11192
 from sqlalchemy import text
 from pathvalidate import (
     validate_filename,
@@ -597,7 +591,6 @@
     return result
 
 
-<<<<<<< HEAD
 def prepare_download_response(project_dir: str, path: str) -> Response:
     """Prepare flask response for file download with custom headers"""
     abs_path = os.path.join(project_dir, path)
@@ -695,7 +688,8 @@
             break
 
     return levels
-=======
+
+
 def get_chunk_location(id: str):
     """
     Get file location for chunk on FS
@@ -723,5 +717,4 @@
             try:
                 os.remove(path)
             except OSError as e:
-                logging.error(f"Unable to remove {path}: {str(e)}")
->>>>>>> a9d11192
+                logging.error(f"Unable to remove {path}: {str(e)}")