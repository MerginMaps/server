# Copyright (C) Lutra Consulting Limited
#
# SPDX-License-Identifier: AGPL-3.0-only OR LicenseRef-MerginMaps-Commercial

import math
import os
import hashlib
import re
import secrets
from threading import Timer
from uuid import UUID
from shapely import wkb
from shapely.errors import ShapelyError
from gevent import sleep
from flask import Request
from typing import Optional, Tuple
from sqlalchemy import text
from pathvalidate import (
    validate_filename,
    ValidationError,
    is_valid_filepath,
    is_valid_filename,
)
import magic
from flask import current_app


def generate_checksum(file, chunk_size=4096):
    """
    Generate checksum for file from chunks.

    :param file: file to calculate checksum
    :param chunk_size: size of chunk
    :return: sha1 checksum
    """
    checksum = hashlib.sha1()
    with open(file, "rb") as f:
        while True:
            chunk = f.read(chunk_size)
            sleep(0)  # to unblock greenlet
            if not chunk:
                return checksum.hexdigest()
            checksum.update(chunk)


class Toucher:
    """
    Helper class to periodically update modification time of file during
    execution of longer lasting task.

    Example of usage:
    -----------------
    with Toucher(file, interval):
        do_something_slow

    """

    def __init__(self, lockfile, interval):
        self.lockfile = lockfile
        self.interval = interval
        self.running = False
        self.timer = None

    def __enter__(self):
        self.acquire()

    def __exit__(self, type, value, tb):  # pylint: disable=W0612,W0622
        self.release()

    def release(self):
        self.running = False
        if self.timer:
            self.timer.cancel()
            self.timer = None

    def acquire(self):
        self.running = True
        self.touch_lockfile()

    def touch_lockfile(self):
        # do an NFS ACCESS procedure request to clear the attribute cache (for various pods to actually see the file)
        # https://docs.aws.amazon.com/efs/latest/ug/troubleshooting-efs-general.html#custom-nfs-settings-write-delays
        os.access(self.lockfile, os.W_OK)
        with open(self.lockfile, "a"):
            os.utime(self.lockfile, None)

        sleep(0)  # to unblock greenlet
        if self.running:
            self.timer = Timer(self.interval, self.touch_lockfile)
            self.timer.start()


def is_qgis(path: str) -> bool:
    """
    Check if file is a QGIS project file.
    """
    _, ext = os.path.splitext(path)
    return ext.lower() in [".qgs", ".qgz"]


def int_version(version):
    """Convert v<n> format of version to integer representation."""
    return int(version.lstrip("v")) if re.match(r"v\d", version) else None


def is_versioned_file(file):
    """Check if file is compatible with geodiff lib and hence suitable for versioning."""
    diff_extensions = [".gpkg", ".sqlite"]
    f_extension = os.path.splitext(file)[1]
    return f_extension.lower() in diff_extensions


def is_file_name_blacklisted(path, blacklist):
    blacklisted_dirs = get_blacklisted_dirs(blacklist)
    blacklisted_files = get_blacklisted_files(blacklist)
    if blacklisted_dirs:
        regexp_dirs = re.compile(
            r"({})".format(
                "|".join(".*" + re.escape(x) + ".*" for x in blacklisted_dirs)
            )
        )
        if regexp_dirs.search(os.path.dirname(path)):
            return True
    if blacklisted_files:
        regexp_files = re.compile(
            r"({})".format(
                "|".join(".*" + re.escape(x) + ".*" for x in blacklisted_files)
            )
        )
        if regexp_files.search(os.path.basename(path)):
            return True

    return False


def get_blacklisted_dirs(blacklist):
    return [p.replace("/", "") for p in blacklist if p.endswith("/")]


def get_blacklisted_files(blacklist):
    return [p for p in blacklist if not p.endswith("/")]


def get_user_agent(request):
    """Return user agent from request headers

    In case of browser client a parsed version from werkzeug utils is returned else raw value of header.
    """
    if request.user_agent.browser and request.user_agent.platform:
        client = request.user_agent.browser.capitalize()
        version = request.user_agent.version
        system = request.user_agent.platform.capitalize()
        return f"{client}/{version} ({system})"
    else:
        return request.user_agent.string


def get_ip(request):
    """Returns request's IP address based on X_FORWARDED_FOR header
    from proxy webserver (which should always be the case)
    """
    forwarded_ips = request.environ.get(
        "HTTP_X_FORWARDED_FOR", request.environ.get("REMOTE_ADDR", "untrackable")
    )
    # seems like we get list of IP addresses from AWS infra (beginning with external IP address of client, followed by some internal IP)
    ip = forwarded_ips.split(",")[0]
    return ip


def generate_location():
    """Return random location where project is saved on disk

    Example:
        >>> generate_location()
        '1c/624c6af4d6d2710bbfe1c128e8ca267b'
    """
    return os.path.join(secrets.token_hex(1), secrets.token_hex(16))


def is_valid_uuid(uuid):
    """Check object can be parse as valid UUID"""
    try:
        UUID(uuid)
        return True
    except (ValueError, AttributeError):
        return False


# inspired by C++ implementation https://github.com/lutraconsulting/geodiff/blob/master/geodiff/src/drivers/sqliteutils.cpp
# in geodiff lib (MIT licence)
def parse_gpkgb_header_size(gpkg_wkb):
    """Parse header of geopackage wkb and return its size"""
    # some constants
    no_envelope_header_size = 8
    flag_byte_pos = 3
    envelope_size_mask = 14

    try:
        flag_byte = gpkg_wkb[flag_byte_pos]
    except IndexError:
        return -1  # probably some invalid input
    envelope_byte = (flag_byte & envelope_size_mask) >> 1
    envelope_size = 0

    if envelope_byte == 1:
        envelope_size = 32
    elif envelope_byte == 2:
        envelope_size = 48
    elif envelope_byte == 3:
        envelope_size = 48
    elif envelope_byte == 4:
        envelope_size = 64

    return no_envelope_header_size + envelope_size


def gpkg_wkb_to_wkt(gpkg_wkb):
    """Convert WKB (with gpkg header) to WKT"""
    wkb_header_length = parse_gpkgb_header_size(gpkg_wkb)
    wkb_geom = gpkg_wkb[wkb_header_length:]
    try:
        wkt = wkb.loads(wkb_geom).wkt
    except ShapelyError:
        wkt = None
    return wkt


def get_byte_string(size_bytes):
    """Return string of size_bytes in string

    :param size_bytes: size_bytes to string.
    :type size_bytes: int

    :return: size bytes in string.
    :rtype: str
    """

    if size_bytes == 0:
        return "0B"
    size_name = ("B", "KB", "MB", "GB", "TB", "PB", "EB", "ZB", "YB")
    i = int(math.floor(math.log(size_bytes, 1024)))
    power = math.pow(1024, i)
    size = round(size_bytes / power, 2)
    return "%s %s" % (size, size_name[i])


def convert_byte(size_bytes, unit):
    """Convert byte into other unit

    :param size_bytes: size_bytes to target.
    :type size_bytes: int

    :param unit: target unit .
    :type unit: str

    :return: size in target unit.
    :rtype: float
    """

    if size_bytes == 0:
        return "0B"
    units = ["B", "KB", "MB", "GB", "TB", "PB", "EB", "ZB", "YB"]
    i = 0
    try:
        i = units.index(unit.upper())
    except ValueError:
        pass
    if i > 0:
        power = math.pow(1024, i)
        size_bytes = round(size_bytes / power, 2)
    return size_bytes


def is_reserved_word(name: str) -> str | None:
    """Check if name is reserved in system"""
    reserved = r"^support$|^helpdesk$|^merginmaps$|^lutraconsulting$|^mergin$|^lutra$|^input$|^admin$|^sales$"
    if re.match(reserved, name) is not None:
        return "The provided value is invalid."
    return None


def has_valid_characters(name: str) -> str | None:
    """Check if name contains only valid characters"""
    if re.match(r"^[\w\s\-\.]+$", name) is None:
        return "Please use only alphanumeric or the following -_. characters."
    return None


def has_valid_first_character(name: str) -> str | None:
    """Check if name contains only valid characters in first position"""
    if re.match(r"^[\s.].*$", name) is not None:
        return f"Value can not start with space or dot."
    return None


def check_filename(name: str) -> str | None:
    """Check if name contains only valid characters for filename"""
    error = None
    try:
        validate_filename(name)
    except ValidationError:
        error = "The provided value is invalid."
    return error


def workspace_names(workspaces):
    """Helper to extract only names from list of workspaces"""
    return list(map(lambda x: x.name, workspaces))


def workspace_ids(workspaces):
    """Helper to extract only ids from list of workspaces"""
    return list(map(lambda x: x.id, workspaces))


def get_project_path(project):
    """Create path for the project."""
    project_path = project.workspace.name + "/" + project.name
    return project_path


def split_project_path(project_path):
    """Extract workspace and project names out of path."""
    workspace_name, project_name = project_path.split("/")
    return workspace_name, project_name


def get_device_id(request: Request) -> Optional[str]:
    """Get device uuid from http header X-Device-Id"""
    return request.headers.get("X-Device-Id")


def files_size():
    """Get total size of all files"""
    from mergin.app import db

    files_size = text(
        f"""
        WITH partials AS (
            WITH latest_files AS (
                SELECT distinct unnest(file_history_ids) AS file_id
                FROM latest_project_files pf
            )
            SELECT
                SUM(size)
            FROM file_history
            WHERE change = 'create'::push_change_type OR change = 'update'::push_change_type
            UNION
            SELECT
                SUM(COALESCE((diff ->> 'size')::bigint, 0))
            FROM file_history
            WHERE change = 'update_diff'::push_change_type
            UNION
            SELECT
                SUM(size)
            FROM latest_files lf
            LEFT OUTER JOIN file_history fh ON fh.id = lf.file_id
            WHERE fh.change = 'update_diff'::push_change_type
        )
        SELECT COALESCE(SUM(sum), 0) FROM partials;
        """
    )
    return db.session.execute(files_size).scalar()


def is_valid_path(filepath: str) -> bool:
    """Check filepath and filename for invalid characters, absolute path or path traversal"""
    return (
        not len(re.split(r"\.[/\\]", filepath)) > 1  # ./ or .\
        and is_valid_filepath(filepath)  # invalid characters in filepath, absolute path
        and is_valid_filename(
            os.path.basename(filepath)
        )  # invalid characters in filename, reserved filenames
    )


def is_supported_extension(filepath) -> bool:
    """Check whether file's extension is supported."""
    ext = os.path.splitext(filepath)[1].lower()
    return ext and ext not in FORBIDDEN_EXTENSIONS


FORBIDDEN_EXTENSIONS = {
    ".ade",
    ".adp",
    ".app",
    ".appcontent-ms",
    ".application",
    ".appref-ms",
    ".asp",
    ".aspx",
    ".asx",
    ".bas",
    ".bat",
    ".bgi",
    ".cab",
    ".cdxml",
    ".cer",
    ".chm",
    ".cmd",
    ".cnt",
    ".com",
    ".cpl",
    ".crt",
    ".csh",
    ".der",
    ".diagcab",
    ".dll",
    ".drv",
    ".exe",
    ".fxp",
    ".gadget",
    ".grp",
    ".hlp",
    ".hpj",
    ".hta",
    ".htc",
    ".htaccess",
    ".htpasswd",
    ".inf",
    ".ins",
    ".iso",
    ".isp",
    ".its",
    ".jar",
    ".jnlp",
    ".js",
    ".jse",
    ".jsp",
    ".ksh",
    ".lnk",
    ".mad",
    ".maf",
    ".mag",
    ".mam",
    ".maq",
    ".mar",
    ".mas",
    ".mat",
    ".mau",
    ".mav",
    ".maw",
    ".mcf",
    ".mda",
    ".mdb",
    ".mde",
    ".mdt",
    ".mdw",
    ".mdz",
    ".msc",
    ".mht",
    ".mhtml",
    ".msh",
    ".msh1",
    ".msh2",
    ".mshxml",
    ".msh1xml",
    ".msh2xml",
    ".msi",
    ".msp",
    ".mst",
    ".msu",
    ".ops",
    ".osd",
    ".pcd",
    ".pif",
    ".pl",
    ".plg",
    ".prf",
    ".prg",
    ".printerexport",
    ".ps1",
    ".ps1xml",
    ".ps2",
    ".ps2xml",
    ".psc1",
    ".psc2",
    ".psd1",
    ".psdm1",
    ".pssc",
    ".pst",
    ".py",
    ".pyc",
    ".pyo",
    ".pyw",
    ".pyz",
    ".pyzw",
    ".reg",
    ".scf",
    ".scr",
    ".sct",
    ".settingcontent-ms",
    ".sh",
    ".shb",
    ".shs",
    ".sys",
    ".theme",
    ".tmp",
    ".torrent",
    ".url",
    ".vb",
    ".vbe",
    ".vbp",
    ".vbs",
    ".vhd",
    ".vhdx",
    ".vsmacros",
    ".vsw",
    ".webpnp",
    ".website",
    ".ws",
    ".wsb",
    ".wsc",
    ".wsf",
    ".wsh",
    ".xbap",
    ".xll",
    ".xnk",
}

FORBIDDEN_MIME_TYPES = {
    "application/x-msdownload",
    "application/x-sh",
    "application/x-bat",
    "application/x-msdos-program",
    "application/x-dosexec",
    "application/x-csh",
    "application/x-perl",
    "application/javascript",
    "application/x-python-code",
    "application/x-ruby",
    "application/java-archive",
    "application/vnd.ms-cab-compressed",
    "application/x-ms-shortcut",
    "application/vnd.microsoft.portable-executable",
    "application/x-ms-installer",
    "application/x-ms-application",
    "application/x-ms-wim",
    "text/x-shellscript",
}


def is_supported_type(filepath) -> bool:
    """Check whether the file mimetype is supported."""
    mime_type = get_mimetype(filepath)
    return mime_type.startswith("image/") or mime_type not in FORBIDDEN_MIME_TYPES


def get_mimetype(filepath: str) -> str:
    """Identifies file types by checking their headers"""
    return magic.from_file(filepath, mime=True)


def get_x_accel_uri(*url_parts):
    """
    Constructs a URI for X-Accel redirection based on the provided URL parts. We are using /download in our nginx config for this purpose.
    Therefore, we need to adjust the path to start with "/download".

    If url_parts starts with LOCAL_PROJECTS path, adjust the path to start with "/download" and remove it from the beginning of the path.
    Args:
        *url_parts: parts of the path of the file to be served.
    Returns:
        str: A URI string starting with "/download", followed by the joined
             and adjusted path based on the provided URL parts.
    Example:
        Assuming `current_app.config["LOCAL_PROJECTS"]` is set to
        "/home":
        >>> get_x_accel_uri("/home", "example", "file.txt")
        '/download/example/file.txt'
    """
    download_accell_uri = "/download"
    if not url_parts:
        return download_accell_uri

    local_projects = current_app.config.get("LOCAL_PROJECTS")
    url = os.path.join(*url_parts)
    # if the path parts_join starts with local_projects, remove it
    if url.startswith(local_projects):
        url = os.path.relpath(url, local_projects)
    url = url.lstrip(os.path.sep)
    result = os.path.join(download_accell_uri, url)
    return result


<<<<<<< HEAD
def get_chunk_location(id: str) -> Tuple[str, str]:
    """
    Splits the given identifier into two parts.

    Returns a tuple where the first element is the first two characters
                         of the identifier, and the second element is the remaining
                         characters.
    """

    return id[0:2], id[2:]
=======
def get_chunk_location(id: str):
    """
    Get file name for chunk

    Splits the given identifier into two parts.

    Returns a tuple where the first element is the first two characters of the identifier, and the second element is the remaining characters.
    """
    chunk_dir = current_app.config.get("UPLOAD_CHUNKS_DIR")
    small_hash = id[:2]
    file_name = id[2:]
    return os.path.join(chunk_dir, small_hash, file_name)
>>>>>>> e10729a6
<|MERGE_RESOLUTION|>--- conflicted
+++ resolved
@@ -582,28 +582,14 @@
     return result
 
 
-<<<<<<< HEAD
-def get_chunk_location(id: str) -> Tuple[str, str]:
-    """
-    Splits the given identifier into two parts.
-
-    Returns a tuple where the first element is the first two characters
-                         of the identifier, and the second element is the remaining
-                         characters.
-    """
-
-    return id[0:2], id[2:]
-=======
 def get_chunk_location(id: str):
     """
-    Get file name for chunk
-
-    Splits the given identifier into two parts.
-
-    Returns a tuple where the first element is the first two characters of the identifier, and the second element is the remaining characters.
+    Get file location for chunk on FS
+
+    Splits the given identifier into two parts where the first two characters of the identifier are the small hash,
+    and the remaining characters is a file identifier.
     """
     chunk_dir = current_app.config.get("UPLOAD_CHUNKS_DIR")
     small_hash = id[:2]
     file_name = id[2:]
-    return os.path.join(chunk_dir, small_hash, file_name)
->>>>>>> e10729a6
+    return os.path.join(chunk_dir, small_hash, file_name)