# Copyright (C) Lutra Consulting Limited
#
# SPDX-License-Identifier: AGPL-3.0-only OR LicenseRef-MerginMaps-Commercial
from blinker import signal
from connexion import NoContent
from flask import render_template, request, current_app, jsonify, abort
from flask_login import current_user
from sqlalchemy.orm import defer
from sqlalchemy import text

from .. import db
from ..auth import auth_required
from ..auth.models import User, UserProfile
from .forms import AccessPermissionForm
from .models import Project, AccessRequest, ProjectRole, RequestStatus
from .schemas import (
    ProjectListSchema,
    ProjectAccessRequestSchema,
    AdminProjectSchema,
    ProjectAccessSchema,
    ProjectAccessDetailSchema,
)
from .permissions import (
    require_project_by_uuid,
    ProjectPermissions,
    check_workspace_permissions,
)
from ..utils import parse_order_params, split_order_param, get_order_param

project_access_granted = signal("project_access_granted")


@auth_required
def create_project_access_request(namespace, project_name):  # noqa: E501
    from ..celery import send_email_async

    workspace = current_app.ws_handler.get_by_name(namespace)
    project = Project.query.filter(
        Project.name == project_name,
        Project.workspace_id == workspace.id,
        Project.removed_at.is_(None),
    ).first_or_404()
    if current_user.id in project.access.readers:
        abort(409, "You already have access to project")

    access_request = (
        AccessRequest.query.filter_by(
            project_id=project.id, requested_by=current_user.id
        )
        .filter(AccessRequest.resolved_at.is_(None))
        .first()
    )
    if access_request:
        abort(409, "Project access request already exists")

    access_request = AccessRequest(project, current_user.id)
    db.session.add(access_request)
    db.session.commit()
    # notify project owners
    owners = (
        User.query.join(UserProfile)
        .filter(User.verified_email, User.id.in_(project.access.owners))
        .filter(UserProfile.receive_notifications)
        .all()
    )
    for owner in owners:
        email_data = {
            "subject": "Project access requested",
            "html": render_template(
                "email/project_access_request.html",
                expire=access_request.expire,
                link=f"{request.url_root.rstrip('/')}/projects/{namespace}/{project.name}/settings",
                user=current_user.username,
                username=owner.username,
                project_name=f"{namespace}/{project.name}",
            ),
            "recipients": [owner.email],
            "sender": current_app.config["MAIL_DEFAULT_SENDER"],
        }
        send_email_async.delay(**email_data)
    return "", 200


@auth_required
def decline_project_access_request(request_id):  # noqa: E501
    access_request = (
        AccessRequest.query.join(AccessRequest.project)
        .filter(
            AccessRequest.id == request_id,
            AccessRequest.resolved_at.is_(None),
            Project.removed_at.is_(None),
        )
        .first_or_404()
    )
    project = access_request.project
    project_role = ProjectPermissions.get_user_project_role(project, current_user)
    if (
        project_role == ProjectRole.OWNER
        or current_user.id == access_request.requested_by
    ):
        access_request.resolve(RequestStatus.DECLINED, current_user.id)
        db.session.commit()
        return "", 200
    abort(403, "You don't have permissions to remove project access request")


@auth_required
def accept_project_access_request(request_id):
    form = AccessPermissionForm()
    if not form.validate():
        return jsonify(form.errors), 400

    permission = form.permissions.data
    access_request = (
        AccessRequest.query.join(AccessRequest.project)
        .filter(
            AccessRequest.id == request_id,
            AccessRequest.resolved_at.is_(None),
            Project.removed_at.is_(None),
        )
        .first_or_404()
    )
    project = access_request.project
    project_role = ProjectPermissions.get_user_project_role(project, current_user)
    if project_role == ProjectRole.OWNER:
        project_access_granted.send(
            access_request.project, user_id=access_request.requested_by
        )
        access_request.accept(permission)
        return "", 200
    abort(403, "You don't have permissions to accept project access request")


@auth_required
def get_project_access_requests(page, per_page, order_params=None, project_name=None):
    """Paginated list of active project access requests initiated by current user in session"""
    requests_query = current_app.ws_handler.access_requests_query()
    access_requests = requests_query.filter(
        AccessRequest.requested_by == current_user.id,
        AccessRequest.resolved_at.is_(None),
        Project.removed_at.is_(None),
    )

    if project_name:
        access_requests = access_requests.filter(Project.name == project_name)

    if order_params:
        order_by_params = parse_order_params(AccessRequest, order_params)
        access_requests = access_requests.order_by(*order_by_params)

    result = access_requests.paginate(page, per_page).items
    total = access_requests.paginate(page, per_page).total
    data = ProjectAccessRequestSchema(many=True).dump(result)
    data = {"items": data, "count": total}
    return data, 200


@auth_required
def list_namespace_project_access_requests(
    namespace, page, per_page, order_params=None, project_name=None
):
    """Paginated list of active incoming project access requests to workspace"""
    if not check_workspace_permissions(namespace, current_user, "admin"):
        abort(403, "You don't have permissions to list project access requests")
    ws = current_app.ws_handler.get_by_name(namespace)
    access_requests = AccessRequest.query.join(AccessRequest.project).filter(
        Project.workspace_id == ws.id,
        AccessRequest.resolved_at.is_(None),
        Project.removed_at.is_(None),
    )

    if project_name:
        access_requests = access_requests.filter(Project.name == project_name)

    if order_params:
        order_by_params = parse_order_params(AccessRequest, order_params)
        access_requests = access_requests.order_by(*order_by_params)

    result = access_requests.paginate(page, per_page).items
    total = access_requests.paginate(page, per_page).total
    data = ProjectAccessRequestSchema(many=True).dump(result)
    data = {"items": data, "count": total}
    return data, 200


@auth_required(permissions=["admin"])
def list_projects(
    page, per_page, order_params=None, name=None, workspace=None
):  # noqa: E501
    projects = current_app.ws_handler.projects_query(name, workspace)
    # do not fetch from db what is not needed
    projects = projects.options(
        defer(Project.files),
        defer(Project.storage_params),
        defer(Project.tags),
    )
    if order_params:
        order_by_params = []
        for param in order_params.split(","):
            order_param = split_order_param(param)
            if not order_param:
                continue
            if order_param.name == "workspace":
                order_by_params.append(
                    text(f"workspace_name {order_param.direction.value}")
                )
            else:
                order_by_params.append(get_order_param(Project, order_param))
        projects = projects.order_by(*order_by_params)

    result = projects.paginate(page, per_page).items
    total = projects.paginate(page, per_page).total
    data = AdminProjectSchema(many=True).dump(result)
    data = {"projects": data, "count": total}
    return data, 200


@auth_required(permissions=["admin"])
def restore_project(id):  # noqa: E501
    """Restore project marked for removal"""
    project = (
        Project.query.filter_by(id=id)
        .filter(Project.storage_params.isnot(None))
        .first_or_404()
    )
    if not project.removed_at:
        return "", 201
    if not project.workspace.is_active:
        abort(400, "Failed to restore: Project workspace is not active")
    project.removed_at = None
    project.removed_by = None
    db.session.commit()
    return "", 201


@auth_required(permissions=["admin"])
def force_project_delete(id):  # noqa: E501
    project = (
        Project.query.filter_by(id=id)
        .filter(Project.storage_params.isnot(None))
        .first_or_404()
    )
    if not project.removed_at:
        abort(400, "Failed to remove: Project is still active")
    project.delete()
    return "", 204


@auth_required
def template_projects():  # pylint: disable=W0612
    projects = Project.query.filter(
        Project.creator.has(username="TEMPLATES"), Project.removed_at.is_(None)
    ).all()
    ws_ids = [p.workspace_id for p in projects]
    workspaces_map = {w.id: w.name for w in current_app.ws_handler.get_by_ids(ws_ids)}
    ctx = {"workspaces_map": workspaces_map}
    project_schema = ProjectListSchema(
        many=True,
        only=(
            "id",
            "name",
            "namespace",
            "version",
        ),
        context=ctx,
    )
    return jsonify(project_schema.dump(projects)), 200


@auth_required
def unsubscribe_project(id):  # pylint: disable=W0612
    """Unsubscribe user from shared project

    Unsubscribe from the shared project if user is reader/writer, access to project is removed

    :param id: Project uuid
    :type id: str
    :rtype: None
    """
    from ..celery import send_email_async

    project = require_project_by_uuid(id, ProjectPermissions.Read)
    current_role = project.access.get_role(current_user.id)
    if not current_role:
        return NoContent, 200  # nothing to do so request is idempotent

    # prevent project owner to self-remove
    if current_role == ProjectRole.OWNER:
        abort(400, "Owner cannot leave a project")

    project.access.unset_role(current_user.id)
    db.session.add(project)
    db.session.commit()
    return NoContent, 200


@auth_required
def update_project_access(id: str):
    """Modify shared project access

    :param id: Project uuid
    """
    project = require_project_by_uuid(id, ProjectPermissions.Update)

    if "public" in request.json:
        project.access.public = request.json["public"]

    if "user_id" in request.json and "role" in request.json:
        user = User.query.filter_by(
            id=request.json["user_id"], active=True
        ).first_or_404("User does not exist")
        # prevent to remove ownership of project creator
        if user.id == project.creator_id:
            abort(400, "Ownership of project creator cannot be removed")

        if request.json["role"] == "none":
            project.access.unset_role(user.id)
        else:
            project.access.set_role(user.id, ProjectRole(request.json["role"]))
            project_access_granted.send(project, user_id=user.id)
    db.session.commit()
    return ProjectAccessSchema().dump(project.access), 200


@auth_required
def get_project_access(id: str):
    """Get list of users with access to project"""
    project = require_project_by_uuid(id, ProjectPermissions.Read)
<<<<<<< HEAD
    global_role = None
    accesses = (
        (project.access.owners, "owner"),
        (project.access.writers, "writer"),
        (project.access.editors, "editor"),
        (project.access.readers, "reader"),
    )
    if Configuration.GLOBAL_ADMIN:
        global_role = "owner"
        accesses = ()
    elif Configuration.GLOBAL_WRITE:
        global_role = "writer"
        accesses = accesses[:1]
    elif Configuration.GLOBAL_READ:
        global_role = "reader"
        accesses = accesses[:3]
    result = []
    processed_ids = set()
    for user_ids, role in accesses:
        for user_id in user_ids:
            if user_id not in processed_ids:
                user = User.query.get(user_id)
                result.append(
                    {
                        "id": user_id,
                        "type": "member",
                        "email": user.email,
                        "username": user.username,
                        "project_permission": role,
                        "name": user.profile.name(),
                    }
                )
                processed_ids.add(user_id)
    if global_role:
        for user in User.query.filter_by(active=True).all():
            if user.id not in processed_ids:
                result.append(
                    {
                        "id": user.id,
                        "type": "member",
                        "email": user.email,
                        "username": user.username,
                        "project_permission": global_role,
                        "name": user.profile.name(),
                    }
                )
    return result, 200
=======
    result = current_app.ws_handler.project_access(project)
    data = ProjectAccessDetailSchema(many=True).dump(result)
    return data, 200
>>>>>>> 0e15865a
<|MERGE_RESOLUTION|>--- conflicted
+++ resolved
@@ -326,56 +326,6 @@
 def get_project_access(id: str):
     """Get list of users with access to project"""
     project = require_project_by_uuid(id, ProjectPermissions.Read)
-<<<<<<< HEAD
-    global_role = None
-    accesses = (
-        (project.access.owners, "owner"),
-        (project.access.writers, "writer"),
-        (project.access.editors, "editor"),
-        (project.access.readers, "reader"),
-    )
-    if Configuration.GLOBAL_ADMIN:
-        global_role = "owner"
-        accesses = ()
-    elif Configuration.GLOBAL_WRITE:
-        global_role = "writer"
-        accesses = accesses[:1]
-    elif Configuration.GLOBAL_READ:
-        global_role = "reader"
-        accesses = accesses[:3]
-    result = []
-    processed_ids = set()
-    for user_ids, role in accesses:
-        for user_id in user_ids:
-            if user_id not in processed_ids:
-                user = User.query.get(user_id)
-                result.append(
-                    {
-                        "id": user_id,
-                        "type": "member",
-                        "email": user.email,
-                        "username": user.username,
-                        "project_permission": role,
-                        "name": user.profile.name(),
-                    }
-                )
-                processed_ids.add(user_id)
-    if global_role:
-        for user in User.query.filter_by(active=True).all():
-            if user.id not in processed_ids:
-                result.append(
-                    {
-                        "id": user.id,
-                        "type": "member",
-                        "email": user.email,
-                        "username": user.username,
-                        "project_permission": global_role,
-                        "name": user.profile.name(),
-                    }
-                )
-    return result, 200
-=======
     result = current_app.ws_handler.project_access(project)
     data = ProjectAccessDetailSchema(many=True).dump(result)
-    return data, 200
->>>>>>> 0e15865a
+    return data, 200