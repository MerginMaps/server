# Copyright (C) Lutra Consulting Limited
#
# SPDX-License-Identifier: AGPL-3.0-only OR LicenseRef-MerginMaps-Commercial

import binascii
import functools
import json
import os
import logging
from dataclasses import asdict
from typing import Dict
<<<<<<< HEAD
import uuid
=======
from urllib.parse import quote
>>>>>>> a9d11192
from datetime import datetime

import gevent
from marshmallow import ValidationError
import psycopg2
from connexion import NoContent, request
from flask import (
    abort,
    current_app,
    jsonify,
    make_response,
)
from pygeodiff import GeoDiffLibError
from flask_login import current_user
from sqlalchemy import and_, desc, asc
from sqlalchemy.exc import IntegrityError
from gevent import sleep
import base64
<<<<<<< HEAD
from werkzeug.exceptions import HTTPException
=======

from werkzeug.exceptions import HTTPException, Conflict
>>>>>>> a9d11192

from mergin.sync.forms import project_name_validation
from .interfaces import WorkspaceRole
from ..app import db
from ..auth import auth_required
from ..auth.models import User
from .models import (
<<<<<<< HEAD
=======
    FileSyncErrorType,
>>>>>>> a9d11192
    Project,
    ProjectVersion,
    Upload,
    PushChangeType,
    FileHistory,
    ProjectFilePath,
    ProjectUser,
    ProjectRole,
    project_version_created,
    push_finished,
)
from .files import (
    ProjectFileChange,
    ChangesSchema,
    ProjectFileSchema,
    files_changes_from_upload,
    mergin_secure_filename,
)
from .schemas import (
    ProjectSchema,
    ProjectListSchema,
    ProjectVersionSchema,
    ProjectSchemaForVersion,
    UserWorkspaceSchema,
    FileHistorySchema,
    ProjectVersionListSchema,
)
from .storages.storage import InitializationError
from .storages.disk import save_to_file, move_to_tmp
from .permissions import (
    require_project,
    projects_query,
    ProjectPermissions,
    get_upload,
    require_project_by_uuid,
)
from .utils import (
    generate_checksum,
    Toucher,
<<<<<<< HEAD
    is_file_name_blacklisted,
=======
    get_x_accel_uri,
>>>>>>> a9d11192
    get_ip,
    get_user_agent,
    generate_location,
    is_valid_uuid,
    gpkg_wkb_to_wkt,
    get_device_id,
<<<<<<< HEAD
    is_valid_path,
    is_supported_type,
    is_supported_extension,
    prepare_download_response,
=======
    get_mimetype,
>>>>>>> a9d11192
)
from .errors import StorageLimitHit, ProjectLocked
from ..utils import format_time_delta


def parse_project_access_update_request(access: Dict) -> Dict:
    """Parse raw project access update request and filter out invalid entries.
    New access can be specified either by list of usernames or ids -> convert only to ids fur further processing.
    Converted lists are flattened, e.g. user id is unique within all keys. Bear in mind roles keys are optional,
    if missing, it means that we do not want to do any changes there.

    Deprecated. Used only in legacy PUT /v1/project endpoint for project access replacement.

    :Example:

        >>> parse_project_access_update_request({"writersnames": ["john"], "readersnames": ["john, jack, bob.inactive"]})
        {"ProjectRole.WRITER": [1], "ProjectRole.READER": [2], "invalid_usernames": ["bob.inactive"], "invalid_ids":[]}
        >>> parse_project_access_update_request({"writers": [1], "readers": [1,2,3]})
        {"ProjectRole.WRITER": [1], "ProjectRole.READER": [2], "invalid_usernames": [], "invalid_ids":[3]"}
    """
    resp = {}
    parsed_access = {}
    names = set(
        access.get("ownersnames", [])
        + access.get("writersnames", [])
        + access.get("editorsnames", [])
        + access.get("readersnames", [])
    )
    ids = set(
        access.get("owners", [])
        + access.get("writers", [])
        + access.get("editors", [])
        + access.get("readers", [])
    )
    # get only valid user entries from database
    valid_users = (
        db.session.query(User.id, User.username)
        .filter(User.username.in_(list(names)) | User.id.in_(list(ids)))
        .filter(User.active.is_(True))
        .all()
    )
    valid_users_map = {u.username: u.id for u in valid_users}
    valid_usernames = valid_users_map.keys()
    valid_ids = valid_users_map.values()

    for key in ("owners", "writers", "editors", "readers"):
        # transform usernames from client request to ids, which has precedence over ids in request
        name_key = key + "names"
        if name_key in access:
            parsed_access[key] = [
                valid_users_map[username]
                for username in access.get(name_key)
                if username in valid_usernames
            ]
        # use legacy option
        elif key in access:
            parsed_access[key] = [id for id in access.get(key) if id in valid_ids]

    # remove 'inheritance', prepare final map for direct assignments
    processed_ids = []
    for key in ("owners", "writers", "editors", "readers"):
        # we might not want to modify all roles
        if key not in parsed_access:
            continue
        role = ProjectRole(key[:-1])
        resp[role] = []
        for user_id in parsed_access.get(key):
            if user_id not in processed_ids:
                resp[role].append(user_id)
                processed_ids.append(user_id)

    resp["invalid_usernames"] = list(names.difference(valid_usernames))
    resp["invalid_ids"] = list(ids.difference(valid_ids))
    return resp


@auth_required
def add_project(namespace):  # noqa: E501
    """Add a new mergin project to specified workspace

    Add new project to database and create either empty project directory or copy files from template project # noqa: E501

    :param namespace: Workspace for project to look into
    :type namespace: str

    :rtype: None
    """
    request.json["name"] = request.json["name"].strip()

    validation_error = project_name_validation(request.json["name"])
    if validation_error:
        abort(
            400,
            validation_error,
        )

    if request.is_json:
        workspace = current_app.ws_handler.get_by_name(namespace)
        if not workspace:
            # return special message if former 'user workspace' was used
            if namespace == current_user.username:
                abort(
                    404,
                    "Workspace does not exist. Please try updating to the newest version",
                )
            else:
                abort(404, "Workspace does not exist")
        if not workspace.user_has_permissions(current_user, "admin"):
            abort(403, "You do not have permissions for this workspace")

        proj = Project.query.filter_by(
            name=request.json["name"], workspace_id=workspace.id
        ).first()
        if proj:
            if proj.removed_at:
                msg = (
                    f"Project with the same name is scheduled for deletion, "
                    f"you can create a project with this name in {format_time_delta(proj.expiration)}"
                )
            else:
                msg = "Project with the same name already exists"
            abort(409, msg)

        request.json["storage_params"] = {
            "type": "local",
            "location": generate_location(),
        }

        p = Project(
            **request.json,
            creator=current_user,
            workspace=workspace,
        )
        p.updated = datetime.utcnow()

        template_name = request.json.get("template", None)
        if template_name:
            template = (
                Project.query.filter(Project.creator.has(username="TEMPLATES"))
                .filter(Project.name == template_name)
                .first_or_404()
            )
            version_name = 1
            file_changes = []
            for file in template.files:
                file_changes.append(
                    ProjectFileChange(
                        file.path,
                        file.checksum,
                        file.size,
                        diff=None,
                        mtime=None,
                        location=os.path.join("v1", mergin_secure_filename(file.path)),
                        change=PushChangeType.CREATE,
                    )
                )

        else:
            template = None
            version_name = 0
            file_changes = []

        try:
            p.storage.initialize(template_project=template)
        except InitializationError as e:
            abort(400, f"Failed to initialize project: {str(e)}")

        version = ProjectVersion(
            p,
            version_name,
            current_user.id,
            file_changes,
            get_ip(request),
            get_user_agent(request),
            get_device_id(request),
        )

        db.session.add(p)
        db.session.add(version)
        db.session.commit()
        project_version_created.send(version)
        return NoContent, 200


@auth_required
def delete_project(namespace, project_name):  # noqa: E501
    """Delete a project.

    Remove project - files are temporarily kept for eventual restore and project is only marked for removal.

    :param namespace: Workspace for project to look into
    :type namespace: str
    :param project_name: Project name
    :type project_name: str

    :rtype: None
    """
    project = require_project(namespace, project_name, ProjectPermissions.Delete)
    project.removed_at = datetime.utcnow()
    project.removed_by = current_user.id
    db.session.commit()
    return NoContent, 200


def download_project_file(
    project_name, namespace, file, version=None, diff=None
):  # noqa: E501
    """Download project file

    Download individual file or its diff file from project. # noqa: E501

    :param project_name: Project name.
    :type project_name: str
    :param namespace: Workspace for project to look into.
    :type namespace: str
    :param file: Path to file.
    :type file: str
    :param version: Version tag.
    :type version: str
    :param diff: Ask for diff file instead of full one.
    :type diff: bool

    :rtype: file
    """
    project = require_project(namespace, project_name, ProjectPermissions.Read)
    if diff and not version:
        abort(400, f"Changeset must be requested for particular file version")

    lookup_version = (
        ProjectVersion.from_v_name(version) if version else project.latest_version
    )
    # find the latest file change record for version of interest
    fh = (
        FileHistory.query.join(ProjectFilePath)
        .filter(
            ProjectFilePath.project_id == project.id,
            FileHistory.project_version_name <= lookup_version,
            ProjectFilePath.path == file,
        )
        .order_by(FileHistory.project_version_name.desc())
        .first()
    )
    # in case last change was 'delete', file does not exist for such version
    if not fh or fh.change == PushChangeType.DELETE.value:
        abort(404, f"File {file} not found")

    if diff and version:
        # get specific version of geodiff file modified in requested version
        if not fh.diff:
            abort(404, f"No diff in particular file {file} version")
        file_path = fh.diff_file.location
    else:
        file_path = fh.location

    if version and not diff:
        project.storage.restore_versioned_file(
            file, ProjectVersion.from_v_name(version)
        )

    abs_path = os.path.join(project.storage.project_dir, file_path)
    # check file exists (e.g. there might have been issue with restore)
    if not os.path.exists(abs_path):
        logging.error(f"Missing file {namespace}/{project_name}/{file_path}")
        abort(404)

    response = prepare_download_response(project.storage.project_dir, file_path)
    return response


def get_project(project_name, namespace, since="", version=None):  # noqa: E501
    """Find project by name.

    Returns a single project of specified version with details about files including history for versioned files (diffs) if needed. # noqa: E501

    :param namespace: Workspace for project to look into
    :type namespace: str
    :param project_name: Project name
    :type project_name: str
    :param since: Version to look up diff files history from.
    :type since: str
    :param version: Project version. Mutually exclusive with &#39;since&#39;.
    :type version: str

    :rtype: ProjectDetail
    """
    project = require_project(namespace, project_name, ProjectPermissions.Read)

    if since and version:
        abort(400, "Parameters 'since' and 'version' are mutually exclusive")
    elif since:
        data = ProjectSchema(exclude=["storage_params"]).dump(project)
        # append history for versioned files
        files = []
        for f in project.files:
            history_field = {}
            for item in FileHistory.changes(
                project.id,
                f.path,
                ProjectVersion.from_v_name(since),
                project.latest_version,
            ):
                history_field[ProjectVersion.to_v_name(item.version.name)] = (
                    FileHistorySchema(exclude=("mtime",)).dump(item)
                )
            files.append({**asdict(f), "history": history_field})
        data["files"] = files
    elif version:
        # return project info at requested version
        version_obj = ProjectVersion.query.filter_by(
            project_id=project.id, name=ProjectVersion.from_v_name(version)
        ).first_or_404("Project at requested version does not exist")
        data = ProjectSchemaForVersion().dump(version_obj)
    else:
        # return current project info
        data = ProjectSchema(exclude=["storage_params"]).dump(project)
    return data, 200


def get_project_by_uuid(project_id):  # noqa: E501
    """Find project specified by uuid.

    Returns a single project with details about files including history for versioned files (diffs) if needed. # noqa: E501

    :param project_id: UUID of project to return.
    :type project_id: str

    :rtype: ProjectDetail
    """
    project = require_project_by_uuid(project_id, ProjectPermissions.Read)
    # return current project info
    data = ProjectSchema(exclude=["storage_params"]).dump(project)
    return data, 200


def get_paginated_project_versions(
    page, per_page, namespace, project_name, descending=True
):
    project = require_project(namespace, project_name, ProjectPermissions.Read)
    query = ProjectVersion.query.filter(
        and_(ProjectVersion.project_id == project.id, ProjectVersion.name != 0)
    )
    query = (
        query.order_by(desc(ProjectVersion.name))
        if descending
        else query.order_by(asc(ProjectVersion.name))
    )
    result = query.paginate(page, per_page).items
    total = query.paginate(page, per_page).total
    versions = ProjectVersionListSchema(many=True).dump(result)
    data = {"versions": versions, "count": total}
    return data, 200


def get_projects_by_names():  # noqa: E501
    """List mergin projects specified by list of projects with namespaces and names

    Returns list of requested projects specified by namespaces and names # noqa: E501

    :rtype: Dict[str: ProjectListItem]
    """
    list_of_projects = request.json.get("projects", [])
    if len(list_of_projects) > 50:
        abort(400, "Too many projects")
    results = {}
    for project in list_of_projects:
        projects = projects_query(ProjectPermissions.Read, as_admin=False)
        splitted = project.split("/")
        if len(splitted) != 2:
            results[project] = {"error": 404}
            continue
        ws = splitted[0]
        name = splitted[1]
        workspace = current_app.ws_handler.get_by_name(ws)
        if not workspace:
            results[project] = {"error": 404}
            continue
        result = projects.filter(
            Project.workspace_id == workspace.id, Project.name == name
        ).first()
        if result:
            users_map = {
                u.id: u.username
                for u in User.query.select_from(ProjectUser)
                .join(User)
                .filter(ProjectUser.project_id == result.id)
                .all()
            }
            workspaces_map = {workspace.id: workspace.name}
            ctx = {"users_map": users_map, "workspaces_map": workspaces_map}
            results[project] = ProjectListSchema(context=ctx).dump(result)
        else:
            if not current_user or not current_user.is_authenticated:
                results[project] = {"error": 401}
            else:
                results[project] = {"error": 404}
    return results, 200


def get_projects_by_uuids(uuids):  # noqa: E501
    """Find projects specified by ids

    Returns list of requested projects specified by ids # noqa: E501

    :param uuids: List of requested projects uuids.
    :type uuids: str

    :rtype: Dict[uuid, ProjectListItem]
    """
    proj_ids = [uuid for uuid in uuids.split(",") if is_valid_uuid(uuid)]
    if len(proj_ids) > 10:
        abort(400, "Too many projects")

    projects = (
        projects_query(ProjectPermissions.Read, as_admin=False)
        .filter(Project.id.in_(proj_ids))
        .all()
    )
    ws_ids = set([p.workspace_id for p in projects])
    projects_ids = [p.id for p in projects]
    users_map = {
        u.id: u.username
        for u in User.query.select_from(ProjectUser)
        .join(User)
        .filter(ProjectUser.project_id.in_(projects_ids))
        .all()
    }
    workspaces_map = {w.id: w.name for w in current_app.ws_handler.get_by_ids(ws_ids)}
    ctx = {"users_map": users_map, "workspaces_map": workspaces_map}
    data = ProjectListSchema(many=True, context=ctx).dump(projects)
    projects_map = {item["id"]: item for item in data}
    return projects_map, 200


def get_paginated_projects(
    page,
    per_page,
    order_params=None,
    order_by=None,
    descending=False,
    name=None,
    namespace=None,
    user=None,
    flag=None,
    last_updated_in=None,
    only_namespace=None,
    as_admin=False,
    public=True,
    only_public=False,
):  # noqa: E501
    """List mergin projects

    Returns paginated list of projects, optionally filtered by tags, search query, username. # noqa: E501

    :param page: page number
    :type page: int
    :param per_page: Number of results per page
    :type per_page: int
    :param order_params: Sorting fields e.g. name_asc,updated_desc
    :type order_params: str
    :param order_by: Order by field - DEPRECATED
    :type order_by: str
    :param descending: Order of sorting - DEPRECATED
    :type descending: bool
    :param namespace: Filter projects with workspaces like a workspace
    :type namespace: str
    :param only_namespace: Filter workspace equality to in contrast with namespace attribute which is determined to search (like)
    :type only_namespace: str
    :param name: Filter projects with names or workspaces with ilike pattern
    :type name: str
    :param user: Username for 'flag' filter. If not provided, it means user executing request.
    :type user: str
    :param last_updated_in: Filter projects by days from last update
    :type last_updated_in: int
    :param flag: Predefined filter flag.
    :type flag: str
    :param as_admin: User access as admin
    :type as_admin: bool
    :param public: Return any public project
    :type public: bool
    :param only_public: Return only public projects
    :type only_public: bool

    :rtype: Dict[str: List[ProjectListItem], str: Integer]
    """
    projects = current_app.ws_handler.filter_projects(
        order_params,
        order_by,
        descending,
        name,
        namespace,
        user,
        flag,
        last_updated_in,
        only_namespace,
        as_admin,
        public,
        only_public,
    )
    result = projects.paginate(page, per_page).items
    total = projects.paginate().total

    # create user map id:username passed to project schema to minimize queries to db
    projects_ids = [p.id for p in result]
    users_map = {
        u.id: u.username
        for u in User.query.select_from(ProjectUser)
        .join(User)
        .filter(ProjectUser.project_id.in_(projects_ids))
        .all()
    }
    ws_ids = [p.workspace_id for p in projects]
    workspaces_map = {w.id: w.name for w in current_app.ws_handler.get_by_ids(ws_ids)}
    ctx = {"users_map": users_map, "workspaces_map": workspaces_map}
    sleep(
        0
    )  # temporary yield to gevent hub until serialization is fully resolved (#317)
    data = ProjectListSchema(many=True, context=ctx).dump(result)
    data = {"projects": data, "count": total}
    return data, 200


@auth_required
def update_project(namespace, project_name):  # noqa: E501  # pylint: disable=W0613
    """Update an existing project

    Updates 'public' flag and access list for project # noqa: E501

    :param namespace: Workspace for project to look into
    :type namespace: str
    :param project_name: Project name
    :type project_name: str

    :rtype: ProjectDetail
    """
    project = require_project(namespace, project_name, ProjectPermissions.Update)
    parsed_access = parse_project_access_update_request(request.json.get("access", {}))

    # get current status for easier rollback
    modified_user_ids = []
    for role in list(ProjectRole.__reversed__()):
        modified_user_ids.extend(parsed_access.get(role, []))
    current_permissions_map = {
        user_id: project.get_role(user_id) for user_id in modified_user_ids
    }

    # get set of modified user_ids and possible (custom) errors
    id_diffs, error = current_app.ws_handler.update_project_members(
        project, parsed_access
    )

    # revert back rejected changes
    if error and hasattr(error, "rejected_emails"):
        rejected_users = (
            db.session.query(User.id)
            .filter(User.email.in_(error.rejected_emails))
            .all()
        )
        for user in rejected_users:
            if current_permissions_map[user.id] is None:
                project.unset_role(user.id)
            else:
                project.set_role(user.id, current_permissions_map[user.id])
        db.session.commit()

    if not id_diffs and error:
        # nothing was done but there are errors
        return jsonify(error.to_dict()), 422

    if "public" in request.json["access"]:
        project.public = request.json["access"]["public"]
        db.session.add(project)
        db.session.commit()

    # partial success
    if error:
        return jsonify(**error.to_dict(), project=ProjectSchema().dump(project)), 207
    return ProjectSchema().dump(project), 200


def catch_sync_failure(f):
    """Decorator to catch sync failures in push related endpoints"""

    @functools.wraps(f)
    def wrapper(*args, **kwargs):
        try:
            response, status_code = f(*args, **kwargs)
            if status_code >= 400:
                raise HTTPException(response=response)
            return response, status_code
        except IntegrityError:
            raise Conflict("Database integrity error")
        except HTTPException as e:
            if e.code in [401, 403, 404]:
                raise  # nothing to do, just propagate downstream

            project = request.view_args.get("project", None)
            user_agent = get_user_agent(request)
            error_type = None
            # determine the stage of push transaction where failure occurred from the endpoint name
            if request.endpoint == "/v1.mergin_sync_public_api_controller_project_push":
                error_type = "push_start"
            elif (
                request.endpoint == "/v1.mergin_sync_public_api_controller_push_finish"
            ):
                error_type = "push_finish"
            elif request.endpoint == "chunk_upload":
                error_type = "chunk_upload"
            elif (
                request.endpoint
                == "/v2.mergin_sync_public_api_v2_controller_create_project_version"
            ):
                error_type = "project_push"

            description = (
                e.description if e.description else e.response.json.get("detail", "")
            )

            if project:
                project.sync_failed(
                    user_agent, error_type, str(description), current_user.id
                )
            else:
                logging.warning("Missing project info in sync failure")
            raise

    return wrapper


@auth_required
@catch_sync_failure
def project_push(namespace, project_name):
    """Synchronize project data.

    Apply changes in project if no uploads required. Creates upload transaction for added/modified files. # noqa: E501

    :param namespace: Workspace for project to look into.
    :type namespace: str
    :param project_name: Project name.
    :type project_name: str

    :rtype: None or Dict[str: uuid]
    """
    version = ProjectVersion.from_v_name(request.json["version"])
    changes = request.json["changes"]
    project_permission = current_app.project_handler.get_push_permission(changes)
    project = require_project(namespace, project_name, project_permission)
    if project.locked_until:
        return ProjectLocked().response(422)
    # pass full project object to request for later use
    request.view_args["project"] = project
    ws = project.workspace
    if not ws:
        abort(404)

    # fixme use get_latest
    pv = ProjectVersion.query.filter_by(
        project_id=project.id, name=project.latest_version
    ).first()
    if pv and pv.name != version:
        abort(400, "Version mismatch")
    if not pv and version != 0:
        abort(400, "First push should be with v0")

    if all(len(changes[key]) == 0 for key in changes.keys()):
        abort(400, "No changes")

    # reject upload early if there is another one already running
    pending_upload = Upload.query.filter_by(
        project_id=project.id, version=version
    ).first()
    if pending_upload and pending_upload.is_active():
        abort(400, "Another process is running. Please try later.")

    try:
        ChangesSchema().validate(changes)
        upload_changes = ChangesSchema().dump(changes)
    except ValidationError as err:
        msg = err.messages[0] if type(err.messages) == list else "Invalid input data"
        abort(400, msg)

    for item in upload_changes["added"]:
        # check if same file is not already uploaded
        if not all(ele.path != item["path"] for ele in project.files):
            abort(400, f"File {item['path']} has been already uploaded")

    # Check user data limit
    updated_files = list(
        filter(
            lambda i: i.path in [f["path"] for f in upload_changes["updated"]],
            project.files,
        )
    )
    additional_disk_usage = (
        sum(
            file["size"] for file in upload_changes["added"] + upload_changes["updated"]
        )
        - sum(file.size for file in updated_files)
        - sum(file["size"] for file in upload_changes["removed"])
    )
    current_usage = ws.disk_usage()
    requested_storage = current_usage + additional_disk_usage
    if requested_storage > ws.storage:
        return StorageLimitHit(current_usage, ws.storage).response(422)

    upload = Upload(project, version, upload_changes, current_user.id)
    db.session.add(upload)
    try:
        # Creating upload transaction with different project's version is possible.
        db.session.commit()
        logging.info(
            f"Upload transaction {upload.id} created for project: {project.id}, version: {version}"
        )
    except IntegrityError:
        db.session.rollback()
        # check and clean dangling uploads or abort
        for current_upload in project.uploads.all():
            if current_upload.is_active():
                abort(400, "Another process is running. Please try later.")
            db.session.delete(current_upload)
            db.session.commit()
            # previous push attempt is definitely lost
            project.sync_failed(
                "",
                "push_lost",
                "Push artefact removed by subsequent push",
                current_user.id,
            )

        # Try again after cleanup
        db.session.add(upload)
        try:
            db.session.commit()
            logging.info(
                f"Upload transaction {upload.id} created for project: {project.id}, version: {version}"
            )
            move_to_tmp(upload.upload_dir)
        except IntegrityError as err:
            logging.error(f"Failed to create upload session: {str(err)}")
            abort(422, "Failed to create upload session. Please try later.")

    # Create transaction folder and lockfile
    os.makedirs(upload.upload_dir)
    open(upload.lockfile, "w").close()

    # Update immediately without uploading of new/modified files and remove transaction/lockfile after successful commit
    if not (changes["added"] or changes["updated"]):
        next_version = version + 1
        file_changes = files_changes_from_upload(
            upload.changes, ProjectVersion.to_v_name(next_version)
        )
        user_agent = get_user_agent(request)
        device_id = get_device_id(request)
        try:
            pv = ProjectVersion(
                project,
                next_version,
                current_user.id,
                file_changes,
                get_ip(request),
                user_agent,
                device_id,
            )
            db.session.add(pv)
            db.session.add(project)
            db.session.commit()
            logging.info(
                f"A project version {ProjectVersion.to_v_name(next_version)} for project: {project.id} created. "
                f"Transaction id: {upload.id}. No upload."
            )
            project_version_created.send(pv)
            push_finished.send(pv)
            return jsonify(ProjectSchema().dump(project)), 200
        except IntegrityError as err:
            db.session.rollback()
            logging.exception(
                f"Failed to upload a new project version using transaction id: {upload.id}: {str(err)}"
            )
            abort(422, "Failed to upload a new project version. Please try later.")
        except gevent.timeout.Timeout:
            db.session.rollback()
            raise
        finally:
            upload.clear()

    return {"transaction": upload.id}, 200


@auth_required
@catch_sync_failure
def chunk_upload(transaction_id, chunk_id):
    """Upload file chunk as defined in upload transaction.

     # noqa: E501

    :param transaction_id: Transaction id.
    :type transaction_id: str
    :param chunk_id: Chunk id.
    :type chunk_id: str

    :rtype: Dict
    """
    upload, upload_dir = get_upload(transaction_id)
    request.view_args["project"] = upload.project
    chunks = []
    for file in upload.changes["added"] + upload.changes["updated"]:
        chunks += file.get("chunks", [])

    if chunk_id not in chunks:
        abort(404)

    dest = os.path.join(upload_dir, "chunks", chunk_id)
    with Toucher(upload.lockfile, 30):
        try:
            # we could have used request.data here, but it could eventually cause OOM issue
            save_to_file(request.stream, dest, current_app.config["MAX_CHUNK_SIZE"])
        except IOError:
            move_to_tmp(dest, transaction_id)
            abort(400, "Too big chunk")
        if os.path.exists(dest):
            checksum = generate_checksum(dest)
            size = os.path.getsize(dest)
            return jsonify({"checksum": checksum, "size": size}), 200
        else:
            abort(400, "Upload was probably canceled")


@auth_required
@catch_sync_failure
def push_finish(transaction_id):
    """Finalize project data upload.

    Steps involved in finalization:
     - merge chunks together (if there are some)
     - do integrity check comparing uploaded file sizes with what was expected
     - move uploaded files to new version dir and applying sync changes (e.g. geodiff apply_changeset)
     - bump up version in database
     - remove artifacts (chunks, lockfile) by moving them to tmp directory

    :param transaction_id: Transaction id.
    :type transaction_id: str

    :rtype: None
    """
    upload, upload_dir = get_upload(transaction_id)
    request.view_args["project"] = upload.project
    project = upload.project
    next_version = project.next_version()
    v_next_version = ProjectVersion.to_v_name(next_version)
    version_dir = os.path.join(project.storage.project_dir, v_next_version)
    if project.locked_until:
        return ProjectLocked().response(422)

    file_changes, errors = upload.process_chunks(use_shared_chunk_dir=False)
    if errors:
        upload.clear()

        unsupported_files = [
            k for k, v in errors.items() if v == FileSyncErrorType.UNSUPPORTED.value
        ]
        if len(unsupported_files):
            abort(
                400,
                f"Unsupported file type detected: {unsupported_files[0]}. "
                f"Please remove the file or try compressing it into a ZIP file before uploading.",
            )

        corrupted_files = [
            k for k, v in errors.items() if v == FileSyncErrorType.CORRUPTED.value
        ]
        if corrupted_files:
            abort(422, {"corrupted_files": corrupted_files})

        sync_errors = {
            k: v for k, v in errors.items() if FileSyncErrorType.SYNC_ERROR.value in v
        }
        if sync_errors:
            msg = ""
            for key, value in sync_errors.items():
                msg += key + " error=" + value + "\n"

            abort(422, f"Failed to create new version: {msg}")

    files_dir = os.path.join(upload_dir, "files", v_next_version)
    target_dir = os.path.join(project.storage.project_dir, v_next_version)
    if os.path.exists(target_dir):
        pv = ProjectVersion.query.filter_by(
            project_id=project.id, name=project.latest_version
        ).first()
        if pv and pv.name == upload.version + 1:
            abort(
                409,
                f"There is already version with this name {v_next_version}",
            )
        logging.info(
            "Upload transaction: Target directory already exists. Overwriting %s"
            % target_dir
        )
        move_to_tmp(target_dir)

    try:
        user_agent = get_user_agent(request)
        device_id = get_device_id(request)
        pv = ProjectVersion(
            project,
            next_version,
            current_user.id,
            file_changes,
            get_ip(request),
            user_agent,
            device_id,
        )
        db.session.add(pv)
        db.session.add(project)
        db.session.commit()

        # let's move uploaded files where they are expected to be
        os.renames(files_dir, version_dir)

        # remove used chunks
        for file in upload.changes["added"] + upload.changes["updated"]:
            file_chunks = file.get("chunks", [])
            for chunk_id in file_chunks:
                chunk_file = os.path.join(upload.upload_dir, "chunks", chunk_id)
                if os.path.exists(chunk_file):
                    move_to_tmp(chunk_file)

        logging.info(
            f"Push finished for project: {project.id}, project version: {v_next_version}, transaction id: {transaction_id}."
        )
        project_version_created.send(pv)
        push_finished.send(pv)
    except (psycopg2.Error, FileNotFoundError, IntegrityError) as err:
        db.session.rollback()
        logging.exception(
            f"Failed to finish push for project: {project.id}, project version: {v_next_version}, "
            f"transaction id: {transaction_id}.: {str(err)}"
        )
        abort(422, "Failed to create new version: {}".format(str(err)))
    # catch exception during pg transaction so we can rollback and prevent PendingRollbackError during upload clean up
    except gevent.timeout.Timeout:
        db.session.rollback()
        raise
    finally:
        # remove artifacts
        upload.clear()

    return jsonify(ProjectSchema().dump(project)), 200


@auth_required
def push_cancel(transaction_id):
    """Cancel upload transaction

    Cancel ongoing upload. Uploaded files are removed and another upload can be started. # noqa: E501

    :param transaction_id: Transaction id.
    :type transaction_id: str

    :rtype: None
    """
    upload, upload_dir = get_upload(transaction_id)
    db.session.delete(upload)
    db.session.commit()
    move_to_tmp(upload_dir)
    return NoContent, 200


@auth_required
def clone_project(namespace, project_name):  # noqa: E501
    """Clone project.

    Clone project. Only recent version is copied over and history is lost.
    Destination workspace and project name are optionally set in query parameters
    otherwise request user is used with the same project name as cloned project. # noqa: E501

    :param namespace: Workspace for project to look into
    :type namespace: str
    :param project_name: Project name
    :type project_name: str

    :rtype: None
    """
    cloned_project = require_project(namespace, project_name, ProjectPermissions.Read)
    cloned_project_workspace = cloned_project.workspace
    cp_workspace_name = cloned_project_workspace.name
    dest_ns = request.json.get("namespace", cp_workspace_name).strip()
    dest_project = request.json.get("project", cloned_project.name).strip()
    ws = current_app.ws_handler.get_by_name(dest_ns)
    if not dest_project:
        abort(400, "Project name cannot be empty")
    if not ws:
        if dest_ns == current_user.username:
            abort(
                404,
                "Workspace does not exist. Please try updating to the newest version",
            )
        else:
            abort(404, "Workspace does not exist")
    if not ws.user_has_permissions(current_user, "admin"):
        abort(403, "You do not have permissions for this workspace")
    validation = project_name_validation(dest_project)
    if validation and dest_project != cloned_project.name:
        abort(400, validation)

    _project = Project.query.filter_by(name=dest_project, workspace_id=ws.id).first()
    if _project:
        if _project.removed_at:
            msg = (
                f"Project with the same name is scheduled for deletion, "
                f"you can create a project with this name in {format_time_delta(_project.expiration)}"
            )
        else:
            msg = "Project with the same name already exists"
        abort(409, msg)

    # Check storage limit
    additional_storage = cloned_project.disk_usage
    current_usage = ws.disk_usage()
    requested_storage = current_usage + additional_storage
    if requested_storage > ws.storage:
        abort(
            make_response(
                jsonify(StorageLimitHit(current_usage, ws.storage).to_dict()), 422
            )
        )

    p = Project(
        name=dest_project,
        storage_params={"type": "local", "location": generate_location()},
        creator=current_user,
        workspace=ws,
    )
    p.updated = datetime.utcnow()
    db.session.add(p)

    try:
        p.storage.initialize(template_project=cloned_project)
    except InitializationError as e:
        abort(400, f"Failed to clone project: {str(e)}")

    version = 1 if cloned_project.files else 0
    # TODO: add user_agent and device_id handling to class
    user_agent = get_user_agent(request)
    device_id = get_device_id(request)
    # transform source files to new uploaded files
    file_changes = []
    for file in cloned_project.files:
        file_changes.append(
            ProjectFileChange(
                file.path,
                file.checksum,
                file.size,
                diff=None,
                mtime=None,
                location=os.path.join("v1", mergin_secure_filename(file.path)),
                change=PushChangeType.CREATE,
            )
        )
    project_version = ProjectVersion(
        p,
        version,
        current_user.id,
        file_changes,
        get_ip(request),
        user_agent,
        device_id,
    )
    db.session.add(project_version)
    db.session.commit()
    project_version_created.send(project_version)
    return NoContent, 200


def get_resource_history(project_name, namespace, path):  # noqa: E501
    """History of project resource (file) changes

    Lookup in project versions to get history of changes for particular file # noqa: E501

    :param project_name: Project name
    :type project_name: str
    :param namespace: Workspace for project to look into
    :type namespace: str
    :param path: Path to file in project
    :type path: str

    :rtype: HistoryFileInfo
    """
    project = require_project(namespace, project_name, ProjectPermissions.Read)
    # get the metadata of file at latest version where file is present
    fh = (
        FileHistory.query.join(ProjectFilePath)
        .join(FileHistory.version)
        .filter(
            ProjectVersion.project_id == project.id,
            ProjectFilePath.path == path,
            FileHistory.change != "delete",
        )
        .order_by(desc(ProjectVersion.created))
        .first_or_404(f"File {path} not found")
    )

    data = ProjectFileSchema().dump(fh)
    history_field = {}
    for item in FileHistory.changes(project.id, path, 1, project.latest_version):
        history_field[ProjectVersion.to_v_name(item.version.name)] = FileHistorySchema(
            exclude=("mtime",)
        ).dump(item)

    data["history"] = history_field
    return data, 200


def get_resource_changeset(project_name, namespace, version_id, path):  # noqa: E501
    """Changeset of the resource (file)

    Calculate geodiff changeset for particular project file in particular version # noqa: E501

    :param project_name: Project name
    :type project_name: str
    :param namespace: Workspace for project to look into
    :type namespace: str
    :param version_id: Version id of the file.
    :type version_id: str
    :param path: Path to file in project
    :type path: str

    :rtype: List[GeodiffChangeset]
    """
    project = require_project(namespace, project_name, ProjectPermissions.Read)
    if not project:
        abort(404, f"Project {namespace}/{project_name} not found")

    version = ProjectVersion.query.filter_by(
        project_id=project.id, name=ProjectVersion.from_v_name(version_id)
    ).first()
    if not version:
        abort(
            404, f"Version {version_id} in project {namespace}/{project_name} not found"
        )

    # FIXME optimize, do a lookup in database
    file = next(
        (f for f in version.files if f.location == os.path.join(version_id, path)),
        None,
    )
    if not file:
        abort(404, f"File {path} not found")

    if not file.diff:
        abort(404, "Diff not found")

    changeset = os.path.join(version.project.storage.project_dir, file.diff.location)
    json_file = os.path.join(
        version.project.storage.project_dir, file.location + "-diff-changeset"
    )
    basefile = os.path.join(version.project.storage.project_dir, file.location)
    schema_file = os.path.join(
        version.project.storage.project_dir, file.location + "-schema"
    )
    project.storage.flush_geodiff_logger()  # clean geodiff logger

    try:
        if not os.path.exists(basefile):
            version.project.storage.restore_versioned_file(
                path, ProjectVersion.from_v_name(version_id)
            )
        if not os.path.exists(json_file):
            version.project.storage.geodiff.list_changes(changeset, json_file)
        if not os.path.exists(schema_file):
            version.project.storage.geodiff.schema("sqlite", "", basefile, schema_file)
    except GeoDiffLibError:
        abort(
            422,
            f"Change set could not be calculated: {project.storage.gediff_log.getvalue()}",
        )

    with open(json_file, "r") as jf:
        content = json.load(jf)

    with open(schema_file, "r") as sf:
        schema = json.load(sf)

    if "geodiff" not in content or "geodiff_schema" not in schema:
        abort(422, "Expected format does not match response from Geodiff")

    # response from geodiff returns geometry in wkb format (with gpkg header), let's convert it to wkt
    for item in content["geodiff"]:
        schema_table = next(
            (t for t in schema["geodiff_schema"] if t["table"] == item["table"]), None
        )
        if not schema_table:
            # this should not happen if gpkg structure was not changed
            abort(422, "Changes cannot be mapped onto table structure")

        for change in item["changes"]:
            col_index = change["column"]
            change["name"] = schema_table["columns"][col_index]["name"]
            change["type"] = schema_table["columns"][col_index]["type"]

        cols_types = [c["type"] for c in schema_table["columns"]]
        if "geometry" not in cols_types:
            continue

        # patch geom changes from wkb to wkt
        geom_col_idx = cols_types.index("geometry")
        geom_change = next(
            (change for change in item["changes"] if change["column"] == geom_col_idx),
            None,
        )
        if not geom_change:
            continue

        try:
            # we are basically looking for 'old', 'new' attributes of change
            for key in ("old", "new"):
                if key not in geom_change:
                    continue
                gpkg_wkb = base64.b64decode(geom_change[key], validate=True)
                wkt = gpkg_wkb_to_wkt(gpkg_wkb)
                if wkt:
                    geom_change[key] = wkt
        except (binascii.Error, TypeError, ValueError):
            continue  # no base64 encoded value
    return content["geodiff"], 200


@auth_required
def user_workspaces():
    """Get list of workspaces available for session user

    :rtype: Workspace
    """
    workspaces = current_app.ws_handler.list_user_workspaces(current_user.username)
    ctx = {"user": current_user}
    data = UserWorkspaceSchema(many=True, context=ctx).dump(workspaces)
    return data, 200


@auth_required
def get_workspace_by_id(id):
    """Return workspace specified by id

    :param id: workspace id
    :type id: str
    :rtype: WorkspaceSchema
    """
    ws = current_app.ws_handler.get(id)
    if not (ws and ws.is_active):
        abort(404, "Workspace not found")

    if not (
        ws.user_has_permissions(current_user, "read")
        or ws.get_user_role(current_user) == WorkspaceRole.GUEST
    ):
        abort(403, f"You do not have permissions to workspace")

    ctx = {"user": current_user}
    data = UserWorkspaceSchema(context=ctx).dump(ws)
    return data, 200


@auth_required
def get_project_version(project_id: str, version: str):
    """Get project version by its name (e.g. v3)"""
    project = require_project_by_uuid(project_id, ProjectPermissions.Read)
    pv = ProjectVersion.query.filter_by(
        project_id=project.id, name=ProjectVersion.from_v_name(version)
    ).first_or_404()
    data = ProjectVersionSchema(exclude=["files"]).dump(pv)
    return data, 200<|MERGE_RESOLUTION|>--- conflicted
+++ resolved
@@ -9,11 +9,6 @@
 import logging
 from dataclasses import asdict
 from typing import Dict
-<<<<<<< HEAD
-import uuid
-=======
-from urllib.parse import quote
->>>>>>> a9d11192
 from datetime import datetime
 
 import gevent
@@ -32,12 +27,7 @@
 from sqlalchemy.exc import IntegrityError
 from gevent import sleep
 import base64
-<<<<<<< HEAD
-from werkzeug.exceptions import HTTPException
-=======
-
 from werkzeug.exceptions import HTTPException, Conflict
->>>>>>> a9d11192
 
 from mergin.sync.forms import project_name_validation
 from .interfaces import WorkspaceRole
@@ -45,10 +35,7 @@
 from ..auth import auth_required
 from ..auth.models import User
 from .models import (
-<<<<<<< HEAD
-=======
     FileSyncErrorType,
->>>>>>> a9d11192
     Project,
     ProjectVersion,
     Upload,
@@ -88,25 +75,13 @@
 from .utils import (
     generate_checksum,
     Toucher,
-<<<<<<< HEAD
-    is_file_name_blacklisted,
-=======
-    get_x_accel_uri,
->>>>>>> a9d11192
     get_ip,
     get_user_agent,
     generate_location,
     is_valid_uuid,
     gpkg_wkb_to_wkt,
     get_device_id,
-<<<<<<< HEAD
-    is_valid_path,
-    is_supported_type,
-    is_supported_extension,
     prepare_download_response,
-=======
-    get_mimetype,
->>>>>>> a9d11192
 )
 from .errors import StorageLimitHit, ProjectLocked
 from ..utils import format_time_delta
