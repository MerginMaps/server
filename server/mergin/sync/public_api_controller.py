--- conflicted
+++ resolved
@@ -200,11 +200,6 @@
             public=request.json.get("public", False),
         )
         p.updated = datetime.utcnow()
-<<<<<<< HEAD
-=======
-        db.session.add(p)
-        pa = ProjectAccess(p, public=request.json.get("public", False))
->>>>>>> 87f9c29e
 
         template_name = request.json.get("template", None)
         if template_name:
@@ -239,11 +234,7 @@
             get_device_id(request),
         )
 
-<<<<<<< HEAD
         db.session.add(p)
-=======
-        db.session.add(pa)
->>>>>>> 87f9c29e
         db.session.add(version)
         db.session.commit()
         project_version_created.send(version)
@@ -1204,11 +1195,7 @@
         workspace=ws,
     )
     p.updated = datetime.utcnow()
-<<<<<<< HEAD
-=======
     db.session.add(p)
-    pa = ProjectAccess(p, public=False)
->>>>>>> 87f9c29e
 
     try:
         p.storage.initialize(template_project=cloned_project)
@@ -1233,11 +1220,6 @@
         user_agent,
         device_id,
     )
-<<<<<<< HEAD
-    db.session.add(p)
-=======
-    db.session.add(pa)
->>>>>>> 87f9c29e
     db.session.add(project_version)
     db.session.commit()
     project_version_created.send(project_version)
