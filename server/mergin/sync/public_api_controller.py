# Copyright (C) Lutra Consulting Limited
#
# SPDX-License-Identifier: AGPL-3.0-only OR LicenseRef-MerginMaps-Commercial

import binascii
import functools
import json
import mimetypes
import os
import logging
from dataclasses import asdict
from typing import Dict
from urllib.parse import quote
import uuid
from time import time
from datetime import datetime
import psycopg2
from blinker import signal
from connexion import NoContent, request
from flask import (
    abort,
    current_app,
    send_from_directory,
    jsonify,
    make_response,
)
from pygeodiff import GeoDiffLibError
from flask_login import current_user
from sqlalchemy import and_, desc, asc, text
from sqlalchemy.exc import IntegrityError
from binaryornot.check import is_binary
from gevent import sleep
import base64
from werkzeug.exceptions import HTTPException
from .. import db
from ..auth import auth_required
from ..auth.models import User
from .models import (
    Project,
    ProjectAccess,
    ProjectVersion,
    Upload,
    PushChangeType,
    FileHistory,
)
from .files import (
    UploadChanges,
    UploadChangesSchema,
    UploadFileInfoSchema,
    ProjectFileSchema,
    LocalFileSchema,
)
from .schemas import (
    ProjectSchema,
    ProjectListSchema,
    ProjectVersionSchema,
    ProjectSchemaForVersion,
    UserWorkspaceSchema,
    FileHistorySchema,
)
from .storages.storage import FileNotFound, DataSyncError, InitializationError
from .storages.disk import save_to_file, move_to_tmp
from .permissions import (
    require_project,
    projects_query,
    ProjectPermissions,
    get_upload,
    require_project_by_uuid,
)
from .utils import (
    generate_checksum,
    Toucher,
    is_file_name_blacklisted,
    get_ip,
    get_user_agent,
    generate_location,
    is_valid_uuid,
    gpkg_wkb_to_wkt,
    is_versioned_file,
    is_name_allowed,
    get_project_path,
    clean_upload,
    get_device_id,
)
from .errors import StorageLimitHit
from ..utils import format_time_delta

push_triggered = signal("push_triggered")
project_version_created = signal("project_version_created")


def parse_project_access_update_request(access: Dict) -> Dict:
    """Parse raw project access update request and filter out invalid entries.
    New access can be specified either by list of usernames or ids -> convert only to ids fur further processing.

    :Example:

        >>> parse_project_access_update_request({"writersnames": ["john"], "readersnames": ["john, jack, bob.inactive"]})
        {"writers": [1], "readers": [1,2], "invalid_usernames": ["bob.inactive"], "invalid_ids":[]}
        >>> parse_project_access_update_request({"writers": [1], "readers": [1,2,3]})
        {"writers": [1], "readers": [1,2], "invalid_usernames": [], "invalid_ids":[3]"}
    """
    parsed_access = {}
    names = set(
        access.get("ownersnames", [])
        + access.get("writersnames", [])
        + access.get("editorsnames", [])
        + access.get("readersnames", [])
    )
    ids = set(
        access.get("owners", [])
        + access.get("writers", [])
        + access.get("editors", [])
        + access.get("readers", [])
    )
    # get only valid user entries from database
    valid_users = (
        db.session.query(User.id, User.username)
        .filter(User.username.in_(list(names)) | User.id.in_(list(ids)))
        .filter(User.active.is_(True))
        .all()
    )
    valid_users_map = {u.username: u.id for u in valid_users}
    valid_usernames = valid_users_map.keys()
    valid_ids = valid_users_map.values()

    for key in ("owners", "writers", "editors", "readers"):
        # transform usernames from client request to ids, which has precedence over ids in request
        name_key = key + "names"
        if name_key in access:
            parsed_access[key] = [
                valid_users_map[username]
                for username in access.get(name_key)
                if username in valid_usernames
            ]
        # use legacy option
        elif key in access:
            parsed_access[key] = [id for id in access.get(key) if id in valid_ids]
    parsed_access["invalid_usernames"] = list(names.difference(valid_usernames))
    parsed_access["invalid_ids"] = list(ids.difference(valid_ids))
    return parsed_access


@auth_required
def add_project(namespace):  # noqa: E501
    """Add a new mergin project to specified workspace

    Add new project to database and create either empty project directory or copy files from template project # noqa: E501

    :param namespace: Workspace for project to look into
    :type namespace: str

    :rtype: None
    """
    request.json["name"] = request.json["name"].strip()

    if not is_name_allowed(request.json["name"]):
        abort(
            400,
            "Please don't start project name with . and use only alphanumeric or these -._! characters in project name.",
        )

    if request.is_json:
        workspace = current_app.ws_handler.get_by_name(namespace)
        if not workspace:
            # return special message if former 'user workspace' was used
            if namespace == current_user.username:
                abort(
                    404,
                    "Workspace does not exist. Please try updating to the newest version",
                )
            else:
                abort(404, "Workspace does not exist")
        if not workspace.user_has_permissions(current_user, "admin"):
            abort(403, "You do not have permissions for this workspace")

        proj = Project.query.filter_by(
            name=request.json["name"], workspace_id=workspace.id
        ).first()
        if proj:
            if proj.removed_at:
                msg = (
                    f"Project with the same name is scheduled for deletion, "
                    f"you can create a project with this name in {format_time_delta(proj.expiration)}"
                )
            else:
                msg = "Project with the same name already exists"
            abort(409, msg)

        request.json["storage_params"] = {
            "type": "local",
            "location": generate_location(),
        }

        p = Project(**request.json, creator=current_user, workspace=workspace)
        p.updated = datetime.utcnow()
        pa = ProjectAccess(p, public=request.json.get("public", False))

        template_name = request.json.get("template", None)
        if template_name:
            template = (
                Project.query.filter(Project.creator.has(username="TEMPLATES"))
                .filter(Project.name == template_name)
                .first_or_404()
            )
            version_name = 1
            files = [
                UploadFileInfoSchema().load(LocalFileSchema().dump(file))
                for file in p.files
            ]
            changes = UploadChanges(added=files, updated=[], removed=[])

        else:
            template = None
            version_name = 0
            changes = UploadChanges(added=[], updated=[], removed=[])

        try:
            p.storage.initialize(template_project=template)
        except InitializationError as e:
            abort(400, f"Failed to initialize project: {str(e)}")

        version = ProjectVersion(
            p,
            version_name,
            current_user.username,
            changes,
            get_ip(request),
            get_user_agent(request),
            get_device_id(request),
        )

        db.session.add(p)
        db.session.add(pa)
        db.session.add(version)
        db.session.commit()
        project_version_created.send(version)
        return NoContent, 200


@auth_required
def delete_project(namespace, project_name):  # noqa: E501
    """Delete a project.

    Remove project - files are temporarily kept for eventual restore and project is only marked for removal.

    :param namespace: Workspace for project to look into
    :type namespace: str
    :param project_name: Project name
    :type project_name: str

    :rtype: None
    """
    project = require_project(namespace, project_name, ProjectPermissions.Delete)
    project.removed_at = datetime.utcnow()
    project.removed_by = current_user.id
    db.session.commit()
    return NoContent, 200


def download_project(
    namespace, project_name, format=None, version=None
):  # noqa: E501 # pylint: disable=W0622
    """Download full project

    Download whole project folder as zip file or multipart stream # noqa: E501

    :param project_name: Name of project to download.
    :type project_name: str
    :param namespace: Workspace for project to look into.
    :type namespace: str
    :param format: Output format (only zip available).
    :type format: str
    :param version: Particular version to download
    :type version: str

    :rtype: file - zip archive or multipart stream with project files
    """
    project = require_project(namespace, project_name, ProjectPermissions.Read)
    lookup_version = (
        ProjectVersion.from_v_name(version) if version else project.latest_version
    )
    project_version = ProjectVersion.query.filter_by(
        project_id=project.id, name=lookup_version
    ).first_or_404("Project version does not exist")

    if project_version.project_size > current_app.config["MAX_DOWNLOAD_ARCHIVE_SIZE"]:
        abort(
            400,
            "The total size of requested files is too large to download as a single zip, "
            "please use different method/client for download",
        )
    try:
        return project.storage.download_files(
            project_version.files,
            format,
            version=ProjectVersion.from_v_name(version) if version else None,
        )
    except FileNotFound as e:
        abort(404, str(e))


def download_project_file(
    project_name, namespace, file, version=None, diff=None
):  # noqa: E501
    """Download project file

    Download individual file or its diff file from project. # noqa: E501

    :param project_name: Project name.
    :type project_name: str
    :param namespace: Workspace for project to look into.
    :type namespace: str
    :param file: Path to file.
    :type file: str
    :param version: Version tag.
    :type version: str
    :param diff: Ask for diff file instead of full one.
    :type diff: bool

    :rtype: file
    """
    project = require_project(namespace, project_name, ProjectPermissions.Read)
    if diff and not version:
        abort(400, f"Changeset must be requested for particular file version")

    lookup_version = (
        ProjectVersion.from_v_name(version) if version else project.latest_version
    )
    # find the latest file change record for version of interest
    sql = text(
        """
        SELECT
            'v' || pv.name || '/' || fh.path AS location,
            'v' || pv.name || '/' || (fh.diff ->> 'path')::text AS diff_location,
            change
        FROM file_history fh
        LEFT OUTER JOIN project_version pv ON pv.id = fh.version_id
        WHERE pv.project_id = :project_id AND pv.name <= :version AND fh.path = :file
        ORDER BY pv.created DESC
        LIMIT 1;
        """
    )
    params = {
        "version": lookup_version,
        "project_id": project.id,
        "file": file,
    }
    result = db.session.execute(sql, params).fetchone()
    # in case last change was 'delete', file does not exist for such version
    if not result or result.change == PushChangeType.DELETE.value:
        abort(404, f"File {file} not found")

    if diff and version:
        # get specific version of geodiff file modified in requested version
        if not result["diff_location"]:
            abort(404, f"No diff in particular file {file} version")
        file_path = result["diff_location"]
    else:
        file_path = result["location"]

    if version and not diff:
        project.storage.restore_versioned_file(
            file, ProjectVersion.from_v_name(version)
        )

    abs_path = os.path.join(project.storage.project_dir, file_path)
    # check file exists (e.g. there might have been issue with restore)
    if not os.path.exists(abs_path):
        logging.error(f"Missing file {namespace}/{project_name}/{file_path}")
        abort(404)

    if current_app.config["USE_X_ACCEL"]:
        # encoding for nginx to be able to download file with non-ascii chars
        encoded_file_path = quote(file_path.encode("utf-8"))
        resp = make_response()
        resp.headers["X-Accel-Redirect"] = (
            f"/download/{project.storage_params['location']}/{encoded_file_path}"
        )
        resp.headers["X-Accel-Buffering"] = True
        resp.headers["X-Accel-Expires"] = "off"
    else:
        resp = send_from_directory(
            os.path.dirname(abs_path), os.path.basename(abs_path)
        )

    if not is_binary(abs_path):
        mime_type = "text/plain"
    else:
        mime_type = mimetypes.guess_type(abs_path)[0]
    resp.headers["Content-Type"] = mime_type
    resp.headers["Content-Disposition"] = "attachment; filename={}".format(
        quote(os.path.basename(file).encode("utf-8"))
    )
    resp.direct_passthrough = False
    return resp


def get_project(project_name, namespace, since="", version=None):  # noqa: E501
    """Find project by name.

    Returns a single project of specified version with details about files including history for versioned files (diffs) if needed. # noqa: E501

    :param namespace: Workspace for project to look into
    :type namespace: str
    :param project_name: Project name
    :type project_name: str
    :param since: Version to look up diff files history from.
    :type since: str
    :param version: Project version. Mutually exclusive with &#39;since&#39;.
    :type version: str

    :rtype: ProjectDetail
    """
    project = require_project(namespace, project_name, ProjectPermissions.Read)

    if since and version:
        abort(400, "Parameters 'since' and 'version' are mutually exclusive")
    elif since:
        data = ProjectSchema(exclude=["storage_params"]).dump(project)
        # append history for versioned files
        files = []
        for f in project.files:
            history_field = {}
            for item in FileHistory.changes(
                project.id,
                f.path,
                ProjectVersion.from_v_name(since),
                project.latest_version,
            ):
                history_field[ProjectVersion.to_v_name(item.version.name)] = (
                    FileHistorySchema(exclude=("mtime",)).dump(item)
                )
            files.append({**asdict(f), "history": history_field})
        data["files"] = files
    elif version:
        # return project info at requested version
        version_obj = ProjectVersion.query.filter_by(
            project_id=project.id, name=ProjectVersion.from_v_name(version)
        ).first_or_404("Project at requested version does not exist")
        data = ProjectSchemaForVersion().dump(version_obj)
    else:
        # return current project info
        data = ProjectSchema(exclude=["storage_params"]).dump(project)
    return data, 200


def get_project_by_uuid(project_id):  # noqa: E501
    """Find project specified by uuid.

    Returns a single project with details about files including history for versioned files (diffs) if needed. # noqa: E501

    :param project_id: UUID of project to return.
    :type project_id: str

    :rtype: ProjectDetail
    """
    project = require_project_by_uuid(project_id, ProjectPermissions.Read)
    # return current project info
    data = ProjectSchema(exclude=["storage_params"]).dump(project)
    return data, 200


def get_paginated_project_versions(
    page, per_page, namespace, project_name, descending=True
):
    project = require_project(namespace, project_name, ProjectPermissions.Read)
    query = ProjectVersion.query.filter(
        and_(ProjectVersion.project_id == project.id, ProjectVersion.name != 0)
    )

    if descending:
        query = query.order_by(desc(ProjectVersion.created))
    elif not descending:
        query = query.order_by(asc(ProjectVersion.created))

    result = query.paginate(page, per_page).items
    total = query.paginate(page, per_page).total
    versions = ProjectVersionSchema(exclude=["files"], many=True).dump(result)
    data = {"versions": versions, "count": total}
    return data, 200


def get_projects_by_names():  # noqa: E501
    """List mergin projects specified by list of projects with namespaces and names

    Returns list of requested projects specified by namespaces and names # noqa: E501

    :rtype: Dict[str: ProjectListItem]
    """
    list_of_projects = request.json.get("projects", [])
    if len(list_of_projects) > 50:
        abort(400, "Too many projects")
    results = {}
    for project in list_of_projects:
        projects = projects_query(ProjectPermissions.Read, as_admin=False)
        splitted = project.split("/")
        if len(splitted) != 2:
            results[project] = {"error": 404}
            continue
        ws = splitted[0]
        name = splitted[1]
        workspace = current_app.ws_handler.get_by_name(ws)
        if not workspace:
            results[project] = {"error": 404}
            continue
        result = projects.filter(
            Project.workspace_id == workspace.id, Project.name == name
        ).first()
        if result:
            user_ids = (
                result.access.owners + result.access.writers + result.access.readers
            )
            users_map = {
                u.id: u.username
                for u in User.query.filter(User.id.in_(set(user_ids))).all()
            }
            workspaces_map = {workspace.id: workspace.name}
            ctx = {"users_map": users_map, "workspaces_map": workspaces_map}
            results[project] = ProjectListSchema(context=ctx).dump(result)
        else:
            if not current_user or not current_user.is_authenticated:
                results[project] = {"error": 401}
            else:
                results[project] = {"error": 404}
    return results, 200


def get_projects_by_uuids(uuids):  # noqa: E501
    """Find projects specified by ids

    Returns list of requested projects specified by ids # noqa: E501

    :param uuids: List of requested projects uuids.
    :type uuids: str

    :rtype: Dict[uuid, ProjectListItem]
    """
    proj_ids = [uuid for uuid in uuids.split(",") if is_valid_uuid(uuid)]
    if len(proj_ids) > 10:
        abort(400, "Too many projects")

    user_ids = []
    ws_ids = []
    projects = (
        projects_query(ProjectPermissions.Read, as_admin=False)
        .filter(Project.id.in_(proj_ids))
        .all()
    )
    for p in projects:
        user_ids.extend(p.access.owners + p.access.writers + p.access.readers)
        ws_ids.append(p.workspace_id)
    users_map = {
        u.id: u.username for u in User.query.filter(User.id.in_(set(user_ids))).all()
    }
    workspaces_map = {w.id: w.name for w in current_app.ws_handler.get_by_ids(ws_ids)}
    ctx = {"users_map": users_map, "workspaces_map": workspaces_map}
    data = ProjectListSchema(many=True, context=ctx).dump(projects)
    projects_map = {item["id"]: item for item in data}
    return projects_map, 200


def get_paginated_projects(
    page,
    per_page,
    order_params=None,
    order_by=None,
    descending=False,
    name=None,
    namespace=None,
    user=None,
    flag=None,
    last_updated_in=None,
    only_namespace=None,
    as_admin=False,
    public=True,
    only_public=False,
):  # noqa: E501
    """List mergin projects

    Returns paginated list of projects, optionally filtered by tags, search query, username. # noqa: E501

    :param page: page number
    :type page: int
    :param per_page: Number of results per page
    :type per_page: int
    :param order_params: Sorting fields e.g. name_asc,updated_desc
    :type order_params: str
    :param order_by: Order by field - DEPRECATED
    :type order_by: str
    :param descending: Order of sorting - DEPRECATED
    :type descending: bool
    :param namespace: Filter projects with workspaces like a workspace
    :type namespace: str
    :param only_namespace: Filter workspace equality to in contrast with namespace attribute which is determined to search (like)
    :type only_namespace: str
    :param name: Filter projects with names or workspaces with ilike pattern
    :type name: str
    :param user: Username for 'flag' filter. If not provided, it means user executing request.
    :type user: str
    :param last_updated_in: Filter projects by days from last update
    :type last_updated_in: int
    :param flag: Predefined filter flag.
    :type flag: str
    :param as_admin: User access as admin
    :type as_admin: bool
    :param public: Return any public project
    :type public: bool
    :param only_public: Return only public projects
    :type only_public: bool

    :rtype: Dict[str: List[ProjectListItem], str: Integer]
    """
    projects = current_app.ws_handler.filter_projects(
        order_params,
        order_by,
        descending,
        name,
        namespace,
        user,
        flag,
        last_updated_in,
        only_namespace,
        as_admin,
        public,
        only_public,
    )
    result = projects.paginate(page, per_page).items
    total = projects.paginate(page, per_page).total

    # create user map id:username passed to project schema to minimize queries to db
    user_ids = []
    for p in result:
        user_ids.extend(p.access.owners + p.access.writers + p.access.readers)

    users_map = {
        u.id: u.username for u in User.query.filter(User.id.in_(set(user_ids))).all()
    }
    ws_ids = [p.workspace_id for p in projects]
    workspaces_map = {w.id: w.name for w in current_app.ws_handler.get_by_ids(ws_ids)}
    ctx = {"users_map": users_map, "workspaces_map": workspaces_map}
    sleep(
        0
    )  # temporary yield to gevent hub until serialization is fully resolved (#317)
    data = ProjectListSchema(many=True, context=ctx).dump(result)
    data = {"projects": data, "count": total}
    return data, 200


@auth_required
def update_project(namespace, project_name):  # noqa: E501  # pylint: disable=W0613
    """Update an existing project

    Updates 'public' flag and access list for project # noqa: E501

    :param namespace: Workspace for project to look into
    :type namespace: str
    :param project_name: Project name
    :type project_name: str

    :rtype: ProjectDetail
    """
    project = require_project(namespace, project_name, ProjectPermissions.Update)
    access = request.json.get("access", {})

    id_diffs, error = current_app.ws_handler.update_project_members(project, access)

    if not id_diffs and error:
        # nothing was done but there are errors
        return jsonify(error.to_dict()), 422

    if "public" in request.json["access"]:
        project.access.public = request.json["access"]["public"]
        db.session.add(project)
        db.session.commit()

    # partial success
    if error:
        return jsonify(**error.to_dict(), project=ProjectSchema().dump(project)), 207
    return ProjectSchema().dump(project), 200


def catch_sync_failure(f):
    """Decorator to catch sync failures in push related endpoints"""

    @functools.wraps(f)
    def wrapper(*args, **kwargs):
        try:
            return f(*args, **kwargs)
        except (HTTPException, IntegrityError) as e:
            if e.code in [401, 403, 404]:
                raise  # nothing to do, just propagate downstream

            project = request.view_args.get("project", None)
            user_agent = get_user_agent(request)
            error_type = None
            # determine the stage of push transaction where failure occurred from the endpoint name
            if request.endpoint == "/v1.mergin_sync_public_api_controller_project_push":
                error_type = "push_start"
            elif (
                request.endpoint == "/v1.mergin_sync_public_api_controller_push_finish"
            ):
                error_type = "push_finish"
            elif request.endpoint == "chunk_upload":
                error_type = "chunk_upload"

            if not e.description:  # custom error cases (e.g. StorageLimitHit)
                e.description = e.response.json["detail"]
            if project:
                project.sync_failed(
                    user_agent, error_type, str(e.description), current_user.id
                )
            else:
                logging.warning("Missing project info in sync failure")

            raise

    return wrapper


@auth_required
@catch_sync_failure
def project_push(namespace, project_name):
    """Synchronize project data.

    Apply changes in project if no uploads required. Creates upload transaction for added/modified files. # noqa: E501

    :param namespace: Workspace for project to look into.
    :type namespace: str
    :param project_name: Project name.
    :type project_name: str

    :rtype: None or Dict[str: uuid]
    """
    version = ProjectVersion.from_v_name(request.json["version"])
    changes = request.json["changes"]
<<<<<<< HEAD
    project = require_project(namespace, project_name, ProjectPermissions.Upload)
    ws = project.workspace
    if not ws:
        abort(404)
    # pass full project object to request for later use
    request.view_args["project"] = project
=======
    project_permission = current_app.project_handler.get_push_permission(changes)
    project = require_project(namespace, project_name, project_permission)
    request.view_args["project"] = (
        project  # pass full project object to request for later use
    )
>>>>>>> 655d1132
    push_triggered.send(project)
    # fixme use get_latest
    pv = ProjectVersion.query.filter_by(
        project_id=project.id, name=project.latest_version
    ).first()
    if pv and pv.name != version:
        abort(400, "Version mismatch")
    if not pv and version != 0:
        abort(400, "First push should be with v0")

    if all(len(changes[key]) == 0 for key in changes.keys()):
        abort(400, "No changes")

    upload_changes = UploadChangesSchema().load(changes)
    # check if same file is not already uploaded
    for item in upload_changes.added:
        if not all(ele.path != item.path for ele in project.files):
            abort(400, f"File {item.path} has been already uploaded")

    # changes' files must be unique
    changes_files = [
        f.path
        for f in upload_changes.added + upload_changes.updated + upload_changes.removed
    ]
    if len(set(changes_files)) != len(changes_files):
        abort(400, "Not unique changes")

    sanitized_files = []
    blacklisted_files = []
    for f in upload_changes.added + upload_changes.updated + upload_changes.removed:
        # check if .gpkg file is valid
        if is_versioned_file(f.path):
            if not f.is_valid_gpkg():
                abort(400, f"File {f.path} is not valid")
        if is_file_name_blacklisted(f.path, current_app.config["BLACKLIST"]):
            blacklisted_files.append(f.path)
        # all file need to be unique after sanitized
        if f.sanitized_path in sanitized_files:
            filename, file_extension = os.path.splitext(f.sanitized_path)
            f.sanitized_path = filename + f".{str(uuid.uuid4())}" + file_extension
        sanitized_files.append(f.sanitized_path)
        if f.diff:
            if f.diff.sanitized_path in sanitized_files:
                filename, file_extension = os.path.splitext(f.diff.sanitized_path)
                f.diff.sanitized_path = (
                    filename + f".{str(uuid.uuid4())}" + file_extension
                )
            sanitized_files.append(f.diff.sanitized_path)

    # remove blacklisted files from changes
    for key in upload_changes.__dict__.keys():
        new_value = [
            f for f in getattr(upload_changes, key) if f.path not in blacklisted_files
        ]
        setattr(upload_changes, key, new_value)

    # Check user data limit
    updates = [f.path for f in upload_changes.updated]
    updated_files = list(filter(lambda i: i.path in updates, project.files))
    additional_disk_usage = (
        sum(file.size for file in upload_changes.added + upload_changes.updated)
        - sum(file.size for file in updated_files)
        - sum(file.size for file in upload_changes.removed)
    )

    current_usage = ws.disk_usage()
    requested_storage = current_usage + additional_disk_usage
    if requested_storage > ws.storage:
        abort(
            make_response(
                jsonify(StorageLimitHit(current_usage, ws.storage).to_dict()), 422
            )
        )

    upload = Upload(project, version, upload_changes, current_user.id)
    db.session.add(upload)
    try:
        # Creating upload transaction with different project's version is possible.
        db.session.commit()
        logging.info(
            f"Upload transaction {upload.id} created for project: {project.id}, version: {version}"
        )
    except IntegrityError:
        db.session.rollback()
        # check and clean dangling uploads or abort
        for current_upload in project.uploads.all():
            upload_dir = os.path.join(
                project.storage.project_dir, "tmp", current_upload.id
            )
            upload_lockfile = os.path.join(upload_dir, "lockfile")
            if os.path.exists(upload_lockfile):
                if (
                    time() - os.path.getmtime(upload_lockfile)
                    < current_app.config["LOCKFILE_EXPIRATION"]
                ):
                    abort(400, "Another process is running. Please try later.")
            db.session.delete(current_upload)
            db.session.commit()
            # previous push attempt is definitely lost
            project.sync_failed(
                "",
                "push_lost",
                "Push artefact removed by subsequent push",
                current_user.id,
            )

        # Try again after cleanup
        db.session.add(upload)
        try:
            db.session.commit()
            logging.info(
                f"Upload transaction {upload.id} created for project: {project.id}, version: {version}"
            )
            move_to_tmp(upload_dir)
        except IntegrityError as err:
            logging.error(f"Failed to create upload session: {str(err)}")
            abort(422, "Failed to create upload session. Please try later.")

    # Create transaction folder and lockfile
    folder = os.path.join(project.storage.project_dir, "tmp", upload.id)
    os.makedirs(folder)
    open(os.path.join(folder, "lockfile"), "w").close()

    # Update immediately without uploading of new/modified files and remove transaction/lockfile after successful commit
    if not (changes["added"] or changes["updated"]):
        next_version = version + 1
        user_agent = get_user_agent(request)
        device_id = get_device_id(request)
        try:
            pv = ProjectVersion(
                project,
                next_version,
                current_user.username,
                upload_changes,
                get_ip(request),
                user_agent,
                device_id,
            )
            db.session.add(pv)
            db.session.add(project)
            db.session.commit()
            logging.info(
                f"A project version {ProjectVersion.to_v_name(next_version)} for project: {project.id} created. "
                f"Transaction id: {upload.id}. No upload."
            )
            project_version_created.send(pv)
            clean_upload(upload.id)
            return jsonify(ProjectSchema().dump(project)), 200
        except IntegrityError as err:
            db.session.rollback()
            clean_upload(upload.id)
            logging.exception(
                f"Failed to upload a new project version using transaction id: {upload.id}: {str(err)}"
            )
            abort(422, "Failed to upload a new project version. Please try later.")

    return {"transaction": upload.id}


@auth_required
@catch_sync_failure
def chunk_upload(transaction_id, chunk_id):
    """Upload file chunk as defined in upload transaction.

     # noqa: E501

    :param transaction_id: Transaction id.
    :type transaction_id: str
    :param chunk_id: Chunk id.
    :type chunk_id: str

    :rtype: Dict
    """
    upload, upload_dir = get_upload(transaction_id)
    request.view_args["project"] = upload.project
    upload_changes = UploadChangesSchema().load(upload.changes)
    for f in upload_changes.added + upload_changes.updated:
        if chunk_id in f.chunks:
            dest = os.path.join(upload_dir, "chunks", chunk_id)
            lockfile = os.path.join(upload_dir, "lockfile")
            with Toucher(lockfile, 30):
                try:
                    # we could have used request.data here, but it could eventually cause OOM issue
                    save_to_file(
                        request.stream, dest, current_app.config["MAX_CHUNK_SIZE"]
                    )
                except IOError:
                    move_to_tmp(dest, transaction_id)
                    abort(400, "Too big chunk")
                if os.path.exists(dest):
                    checksum = generate_checksum(dest)
                    size = os.path.getsize(dest)
                    return jsonify({"checksum": checksum, "size": size}), 200
                else:
                    abort(400, "Upload was probably canceled")
    abort(404)


@auth_required
@catch_sync_failure
def push_finish(transaction_id):
    """Finalize project data upload.

    Steps involved in finalization:
     - merge chunks together (if there are some)
     - do integrity check comparing uploaded file sizes with what was expected
     - move uploaded files to new version dir and applying sync changes (e.g. geodiff apply_changeset)
     - bump up version in database
     - remove artifacts (chunks, lockfile) by moving them to tmp directory

    :param transaction_id: Transaction id.
    :type transaction_id: str

    :rtype: None
    """
    from .tasks import optimize_storage

    upload, upload_dir = get_upload(transaction_id)
    request.view_args["project"] = upload.project
    changes = UploadChangesSchema().load(upload.changes)
    project = upload.project
    project_path = get_project_path(project)
    corrupted_files = []

    for f in changes.added + changes.updated:
        if f.diff is not None:
            dest_file = os.path.join(upload_dir, "files", f.diff.sanitized_path)
            expected_size = f.diff.size
        else:
            dest_file = os.path.join(upload_dir, "files", f.sanitized_path)
            expected_size = f.size
        if f.chunks:
            # Concatenate chunks into single file
            # TODO we need to move this elsewhere since it can fail for large files (and slow FS)
            os.makedirs(os.path.dirname(dest_file), exist_ok=True)
            with open(dest_file, "wb") as dest:
                try:
                    for chunk_id in f.chunks:
                        sleep(0)  # to unblock greenlet
                        chunk_file = os.path.join(upload_dir, "chunks", chunk_id)
                        with open(chunk_file, "rb") as src:
                            data = src.read(8192)
                            while data:
                                dest.write(data)
                                data = src.read(8192)
                except IOError:
                    logging.exception(
                        "Failed to process chunk: %s in project %s"
                        % (chunk_id, project_path)
                    )
                    corrupted_files.append(f.path)
                    continue

        if expected_size != os.path.getsize(dest_file):
            logging.error(
                "Data integrity check has failed on file %s in project %s"
                % (f.path, project_path),
                exc_info=True,
            )
            # check if .gpkg file is valid
            if is_versioned_file(dest_file):
                if not f.is_valid_gpkg():
                    corrupted_files.append(f.path)
            corrupted_files.append(f.path)

    if corrupted_files:
        move_to_tmp(upload_dir)
        abort(422, {"corrupted_files": corrupted_files})

    next_version = upload.version + 1
    v_next_version = ProjectVersion.to_v_name(next_version)
    files_dir = os.path.join(upload_dir, "files")
    target_dir = os.path.join(project.storage.project_dir, v_next_version)
    if os.path.exists(target_dir):
        pv = ProjectVersion.query.filter_by(
            project_id=project.id, name=project.latest_version
        ).first()
        if pv and pv.name == upload.version + 1:
            abort(
                409,
                f"There is already version with this name {v_next_version}",
            )
        logging.info(
            "Upload transaction: Target directory already exists. Overwriting %s"
            % target_dir
        )
        move_to_tmp(target_dir)

    try:
        # let's move uploaded files where they are expected to be
        os.renames(files_dir, target_dir)
        # apply gpkg updates
        sync_errors = {}
        to_remove = [i.path for i in changes.removed]
        current_files = [f for f in project.files if f.path not in to_remove]
        for updated_file in changes.updated:
            # yield to gevent hub since geodiff action can take some time to prevent worker timeout
            sleep(0)
            current_file = next(
                (i for i in current_files if i.path == updated_file.path), None
            )
            if not current_file:
                sync_errors[updated_file.path] = "file not found on server "
                continue

            if updated_file.diff:
                result = project.storage.apply_diff(
                    current_file, updated_file, next_version
                )
                if result.ok():
                    checksum, size = result.value
                    updated_file.checksum = checksum
                    updated_file.size = size
                else:
                    sync_errors[updated_file.path] = (
                        f"project: {project.workspace.name}/{project.name}, {result.value}"
                    )

            elif is_versioned_file(updated_file.path):
                result = project.storage.construct_diff(
                    current_file, updated_file, next_version
                )
                if result.ok():
                    updated_file.diff = result.value
                else:
                    # if diff cannot be constructed it would be force update
                    logging.warning(f"Geodiff: create changeset error {result.value}")

        if sync_errors:
            msg = ""
            for key, value in sync_errors.items():
                msg += key + " error=" + value + "\n"
            raise DataSyncError(msg)

        user_agent = get_user_agent(request)
        device_id = get_device_id(request)
        pv = ProjectVersion(
            project,
            next_version,
            current_user.username,
            changes,
            get_ip(request),
            user_agent,
            device_id,
        )
        db.session.add(pv)
        db.session.add(project)
        db.session.commit()
        logging.info(
            f"Push finished for project: {project.id}, project version: {v_next_version}, transaction id: {transaction_id}."
        )
        project_version_created.send(pv)
        # remove artifacts
        clean_upload(transaction_id)
    except (psycopg2.Error, FileNotFoundError, DataSyncError, IntegrityError) as err:
        db.session.rollback()
        clean_upload(transaction_id)
        logging.exception(
            f"Failed to finish push for project: {project.id}, project version: {v_next_version}, "
            f"transaction id: {transaction_id}.: {str(err)}"
        )
        abort(422, "Failed to create new version: {}".format(str(err)))

    # do not optimize on every version, every 10th is just fine
    if not project.latest_version % 10:
        optimize_storage.delay(project.id)
    return jsonify(ProjectSchema().dump(project)), 200


@auth_required
def push_cancel(transaction_id):
    """Cancel upload transaction

    Cancel ongoing upload. Uploaded files are removed and another upload can be started. # noqa: E501

    :param transaction_id: Transaction id.
    :type transaction_id: str

    :rtype: None
    """
    upload, upload_dir = get_upload(transaction_id)
    db.session.delete(upload)
    db.session.commit()
    move_to_tmp(upload_dir)
    return NoContent, 200


@auth_required
def clone_project(namespace, project_name):  # noqa: E501
    """Clone project.

    Clone project. Only recent version is copied over and history is lost.
    Destination workspace and project name are optionally set in query parameters
    otherwise request user is used with the same project name as cloned project. # noqa: E501

    :param namespace: Workspace for project to look into
    :type namespace: str
    :param project_name: Project name
    :type project_name: str

    :rtype: None
    """
    cloned_project = require_project(namespace, project_name, ProjectPermissions.Read)
    cloned_project_workspace = cloned_project.workspace
    cp_workspace_name = cloned_project_workspace.name
    dest_ns = request.json.get("namespace", cp_workspace_name).strip()
    dest_project = request.json.get("project", cloned_project.name).strip()
    ws = current_app.ws_handler.get_by_name(dest_ns)
    if not ws:
        if dest_ns == current_user.username:
            abort(
                404,
                "Workspace does not exist. Please try updating to the newest version",
            )
        else:
            abort(404, "Workspace does not exist")
    if not ws.user_has_permissions(current_user, "admin"):
        abort(403, "You do not have permissions for this workspace")

    if not is_name_allowed(dest_project):
        abort(
            400,
            "Please don't start project name with . and use only alphanumeric or these -._! characters in project name.",
        )

    _project = Project.query.filter_by(name=dest_project, workspace_id=ws.id).first()
    if _project:
        if _project.removed_at:
            msg = (
                f"Project with the same name is scheduled for deletion, "
                f"you can create a project with this name in {format_time_delta(_project.expiration)}"
            )
        else:
            msg = "Project with the same name already exists"
        abort(409, msg)

    # Check storage limit
    additional_storage = cloned_project.disk_usage
    current_usage = ws.disk_usage()
    requested_storage = current_usage + additional_storage
    if requested_storage > ws.storage:
        abort(
            make_response(
                jsonify(StorageLimitHit(current_usage, ws.storage).to_dict()), 422
            )
        )

    p = Project(
        name=dest_project,
        storage_params={"type": "local", "location": generate_location()},
        creator=current_user,
        workspace=ws,
    )
    p.updated = datetime.utcnow()
    pa = ProjectAccess(p, public=False)

    try:
        p.storage.initialize(template_project=cloned_project)
    except InitializationError as e:
        abort(400, f"Failed to clone project: {str(e)}")

    version = 1 if cloned_project.files else 0
    # TODO: add user_agent and device_id handling to class
    user_agent = get_user_agent(request)
    device_id = get_device_id(request)
    # transform source files to new uploaded files
    files = [
        UploadFileInfoSchema().load(LocalFileSchema().dump(file))
        for file in cloned_project.files
    ]
    changes = UploadChanges(added=files, updated=[], removed=[])
    project_version = ProjectVersion(
        p,
        version,
        current_user.username,
        changes,
        get_ip(request),
        user_agent,
        device_id,
    )
    db.session.add(p)
    db.session.add(pa)
    db.session.add(project_version)
    db.session.commit()
    project_version_created.send(project_version)
    return NoContent, 200


def get_resource_history(project_name, namespace, path):  # noqa: E501
    """History of project resource (file) changes

    Lookup in project versions to get history of changes for particular file # noqa: E501

    :param project_name: Project name
    :type project_name: str
    :param namespace: Workspace for project to look into
    :type namespace: str
    :param path: Path to file in project
    :type path: str

    :rtype: HistoryFileInfo
    """
    project = require_project(namespace, project_name, ProjectPermissions.Read)
    # get the metadata of file at latest version where file is present
    fh = (
        FileHistory.query.join(FileHistory.version)
        .filter(
            ProjectVersion.project_id == project.id,
            FileHistory.path == path,
            FileHistory.change != "delete",
        )
        .order_by(desc(ProjectVersion.created))
        .first_or_404(f"File {path} not found")
    )

    data = ProjectFileSchema().dump(fh)
    history_field = {}
    for item in FileHistory.changes(project.id, path, 1, project.latest_version):
        history_field[ProjectVersion.to_v_name(item.version.name)] = FileHistorySchema(
            exclude=("mtime",)
        ).dump(item)

    data["history"] = history_field
    return data, 200


def get_resource_changeset(project_name, namespace, version_id, path):  # noqa: E501
    """Changeset of the resource (file)

    Calculate geodiff changeset for particular project file in particular version # noqa: E501

    :param project_name: Project name
    :type project_name: str
    :param namespace: Workspace for project to look into
    :type namespace: str
    :param version_id: Version id of the file.
    :type version_id: str
    :param path: Path to file in project
    :type path: str

    :rtype: List[GeodiffChangeset]
    """
    project = require_project(namespace, project_name, ProjectPermissions.Read)
    if not project:
        abort(404, f"Project {namespace}/{project_name} not found")

    version = ProjectVersion.query.filter_by(
        project_id=project.id, name=ProjectVersion.from_v_name(version_id)
    ).first()
    if not version:
        abort(
            404, f"Version {version_id} in project {namespace}/{project_name} not found"
        )

    # FIXME optimize, do a lookup in database
    file = next(
        (f for f in version.files if f.location == os.path.join(version_id, path)),
        None,
    )
    if not file:
        abort(404, f"File {path} not found")

    if not file.diff:
        abort(404, "Diff not found")

    changeset = os.path.join(version.project.storage.project_dir, file.diff.location)
    json_file = os.path.join(
        version.project.storage.project_dir, file.location + "-diff-changeset"
    )
    basefile = os.path.join(version.project.storage.project_dir, file.location)
    schema_file = os.path.join(
        version.project.storage.project_dir, file.location + "-schema"
    )
    project.storage.flush_geodiff_logger()  # clean geodiff logger

    try:
        if not os.path.exists(basefile):
            version.project.storage.restore_versioned_file(
                path, ProjectVersion.from_v_name(version_id)
            )
        if not os.path.exists(json_file):
            version.project.storage.geodiff.list_changes(changeset, json_file)
        if not os.path.exists(schema_file):
            version.project.storage.geodiff.schema("sqlite", "", basefile, schema_file)
    except GeoDiffLibError:
        abort(
            422,
            f"Change set could not be calculated: {project.storage.gediff_log.getvalue()}",
        )

    with open(json_file, "r") as jf:
        content = json.load(jf)

    with open(schema_file, "r") as sf:
        schema = json.load(sf)

    if "geodiff" not in content or "geodiff_schema" not in schema:
        abort(422, "Expected format does not match response from Geodiff")

    # response from geodiff returns geometry in wkb format (with gpkg header), let's convert it to wkt
    for item in content["geodiff"]:
        schema_table = next(
            (t for t in schema["geodiff_schema"] if t["table"] == item["table"]), None
        )
        if not schema_table:
            # this should not happen if gpkg structure was not changed
            abort(422, "Changes cannot be mapped onto table structure")

        for change in item["changes"]:
            col_index = change["column"]
            change["name"] = schema_table["columns"][col_index]["name"]
            change["type"] = schema_table["columns"][col_index]["type"]

        cols_types = [c["type"] for c in schema_table["columns"]]
        if "geometry" not in cols_types:
            continue

        # patch geom changes from wkb to wkt
        geom_col_idx = cols_types.index("geometry")
        geom_change = next(
            (change for change in item["changes"] if change["column"] == geom_col_idx),
            None,
        )
        if not geom_change:
            continue

        try:
            # we are basically looking for 'old', 'new' attributes of change
            for key in ("old", "new"):
                if key not in geom_change:
                    continue
                gpkg_wkb = base64.b64decode(geom_change[key], validate=True)
                wkt = gpkg_wkb_to_wkt(gpkg_wkb)
                if wkt:
                    geom_change[key] = wkt
        except (binascii.Error, TypeError, ValueError):
            continue  # no base64 encoded value
    return content["geodiff"], 200


@auth_required
def user_workspaces():
    """Get list of workspaces available for session user

    :rtype: Workspace
    """
    workspaces = current_app.ws_handler.list_user_workspaces(current_user.username)
    ctx = {"user": current_user}
    data = UserWorkspaceSchema(many=True, context=ctx).dump(workspaces)
    return data, 200


@auth_required
def get_workspace_by_id(id):
    """Return workspace specified by id

    :param id: workspace id
    :type id: str
    :rtype: WorkspaceSchema
    """
    ws = current_app.ws_handler.get(id)
    if not (ws and ws.is_active):
        abort(404, "Workspace not found")

    if not (
        ws.user_has_permissions(current_user, "read")
        or ws.get_user_role(current_user) == "guest"
    ):
        abort(403, f"You do not have permissions to workspace")

    ctx = {"user": current_user}
    data = UserWorkspaceSchema(context=ctx).dump(ws)
    return data, 200


@auth_required
def get_project_version(project_id: str, version: str):
    """Get project version by its name (e.g. v3)"""
    project = require_project_by_uuid(project_id, ProjectPermissions.Read)
    pv = ProjectVersion.query.filter_by(
        project_id=project.id, name=ProjectVersion.from_v_name(version)
    ).first_or_404()
    data = ProjectVersionSchema(exclude=["files"]).dump(pv)
    return data, 200<|MERGE_RESOLUTION|>--- conflicted
+++ resolved
@@ -734,20 +734,15 @@
     """
     version = ProjectVersion.from_v_name(request.json["version"])
     changes = request.json["changes"]
-<<<<<<< HEAD
     project = require_project(namespace, project_name, ProjectPermissions.Upload)
     ws = project.workspace
     if not ws:
         abort(404)
     # pass full project object to request for later use
     request.view_args["project"] = project
-=======
     project_permission = current_app.project_handler.get_push_permission(changes)
     project = require_project(namespace, project_name, project_permission)
-    request.view_args["project"] = (
-        project  # pass full project object to request for later use
-    )
->>>>>>> 655d1132
+
     push_triggered.send(project)
     # fixme use get_latest
     pv = ProjectVersion.query.filter_by(
