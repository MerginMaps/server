--- conflicted
+++ resolved
@@ -2,33 +2,18 @@
 #
 # SPDX-License-Identifier: AGPL-3.0-only OR LicenseRef-MerginMaps-Commercial
 
-<<<<<<< HEAD
+import uuid
 import gevent
 import logging
 import os
 import psycopg2
 from connexion import NoContent, request
-from datetime import datetime
-from flask import abort, current_app, jsonify
-=======
-from datetime import datetime
-import os
-import uuid
 from datetime import datetime, timedelta, timezone
-from connexion import NoContent, request
 from flask import abort, jsonify, current_app, make_response
->>>>>>> e10729a6
 from flask_login import current_user
 from marshmallow import ValidationError
 from psycopg2 import IntegrityError
 
-<<<<<<< HEAD
-=======
-from mergin.sync.forms import project_name_validation
-
-from .schemas import ProjectMemberSchema, UploadChunkSchema
-from .workspace import WorkspaceRole
->>>>>>> e10729a6
 from ..app import db
 from ..auth import auth_required
 from ..auth.models import User
@@ -51,17 +36,11 @@
     push_finished,
 )
 from .permissions import ProjectPermissions, require_project_by_uuid
-<<<<<<< HEAD
 from .public_api_controller import catch_sync_failure
-from .schemas import ProjectMemberSchema, ProjectVersionSchema
-from .storages.disk import move_to_tmp
-from .utils import get_device_id, get_ip, get_user_agent
+from .schemas import ProjectMemberSchema, ProjectVersionSchema, UploadChunkSchema
+from .storages.disk import move_to_tmp, save_to_file
+from .utils import get_device_id, get_ip, get_user_agent, get_chunk_location
 from .workspace import WorkspaceRole
-=======
-from .errors import ProjectLocked
-from .utils import get_chunk_location
-from .storages.disk import move_to_tmp, save_to_file
->>>>>>> e10729a6
 
 
 @auth_required
@@ -177,7 +156,6 @@
 
 
 @auth_required
-<<<<<<< HEAD
 @catch_sync_failure
 def create_project_version(id):
     """Create a new project version from pushed data"""
@@ -354,7 +332,10 @@
             )
         ).dump(pv),
         201,
-=======
+    )
+
+
+@auth_required
 def upload_chunk(id: str):
     """
     Push chunk to chunks location.
@@ -382,5 +363,4 @@
     return (
         UploadChunkSchema().dump({"id": chunk_id, "valid_until": valid_until}),
         200,
->>>>>>> e10729a6
     )