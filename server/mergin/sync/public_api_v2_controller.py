# Copyright (C) Lutra Consulting Limited
#
# SPDX-License-Identifier: AGPL-3.0-only OR LicenseRef-MerginMaps-Commercial

import uuid
import gevent
import logging
import os
import psycopg2
from connexion import NoContent, request
from datetime import datetime, timedelta, timezone
from flask import abort, jsonify, current_app
from flask_login import current_user
from marshmallow import ValidationError
from sqlalchemy.exc import IntegrityError

<<<<<<< HEAD
from mergin.sync.forms import project_name_validation
from .files import ProjectFileSchema

from .schemas import ProjectMemberSchema
from .schemas_v2 import ProjectSchema
from .workspace import WorkspaceRole
from ..app import db
from ..auth import auth_required
from ..auth.models import User
from .models import Project, ProjectRole, ProjectMember, ProjectVersion
=======
from ..app import db
from ..auth import auth_required
from ..auth.models import User
from .errors import (
    AnotherUploadRunning,
    BigChunkError,
    DataSyncError,
    ProjectLocked,
    ProjectVersionExists,
    StorageLimitHit,
    UploadError,
)
from .files import ChangesSchema
from .forms import project_name_validation
from .models import (
    Project,
    ProjectRole,
    ProjectMember,
    ProjectVersion,
    Upload,
    project_version_created,
    push_finished,
)
>>>>>>> 14f51a26
from .permissions import ProjectPermissions, require_project_by_uuid
from .public_api_controller import catch_sync_failure
from .schemas import (
    ProjectMemberSchema,
    ProjectVersionSchema,
    UploadChunkSchema,
    ProjectSchema,
)
from .storages.disk import move_to_tmp, save_to_file
from .utils import get_device_id, get_ip, get_user_agent, get_chunk_location
from .workspace import WorkspaceRole


@auth_required
def schedule_delete_project(id):
    """Schedule deletion of the project.
    Celery job `mergin.sync.tasks.remove_projects_backups` does the
    rest.
    """
    project = require_project_by_uuid(id, ProjectPermissions.Delete)
    project.removed_at = datetime.utcnow()
    project.removed_by = current_user.id
    db.session.commit()

    return NoContent, 204


@auth_required
def delete_project_now(id):
    """Delete the project immediately"""
    project = require_project_by_uuid(id, ProjectPermissions.Delete, scheduled=True)
    project.delete()

    return NoContent, 204


@auth_required
def update_project(id):
    """Rename project"""
    project = require_project_by_uuid(id, ProjectPermissions.Update)
    new_name = request.json["name"].strip()
    validation_error = project_name_validation(new_name)
    if validation_error:
        return (
            jsonify(code="InvalidProjectName", detail=validation_error),
            400,
        )
    new_name_exists = Project.query.filter_by(
        workspace_id=project.workspace_id, name=new_name
    ).first()
    if new_name_exists:
        abort(409, "Name already exist within workspace")

    project.name = new_name.strip()
    db.session.commit()

    return NoContent, 204


@auth_required
def get_project_collaborators(id):
    """Get project collaborators, with both direct role and inherited role from workspace"""
    project = require_project_by_uuid(id, ProjectPermissions.Update)
    project_members = []
    for user, workspace_role in project.workspace.members():
        project_role = project.get_role(user.id)
        if workspace_role != WorkspaceRole.GUEST or project_role is not None:
            project_members.append(
                ProjectMember(
                    id=user.id,
                    username=user.username,
                    email=user.email,
                    project_role=project_role,
                    workspace_role=workspace_role,
                    role=ProjectPermissions.get_user_project_role(project, user),
                )
            )

    data = ProjectMemberSchema(many=True).dump(project_members)
    return data, 200


@auth_required
def add_project_collaborator(id):
    """Add project collaborator"""
    project = require_project_by_uuid(id, ProjectPermissions.Update)
    user = User.get_by_login(request.json["user"])
    if not user:
        abort(404)

    if project.get_role(user.id):
        abort(409, "User is already a project member")

    project.set_role(user.id, ProjectRole(request.json["role"]))
    db.session.commit()
    data = ProjectMemberSchema().dump(project.get_member(user.id))
    return data, 201


@auth_required
def update_project_collaborator(id, user_id):
    """Update project collaborator"""
    project = require_project_by_uuid(id, ProjectPermissions.Update)
    user = User.query.filter_by(id=user_id, active=True).first_or_404()
    if not project.get_role(user_id):
        abort(404)

    project.set_role(user.id, ProjectRole(request.json["role"]))
    db.session.commit()
    data = ProjectMemberSchema().dump(project.get_member(user.id))
    return data, 200


@auth_required
def remove_project_collaborator(id, user_id):
    """Remove project collaborator"""
    project = require_project_by_uuid(id, ProjectPermissions.Update)
    if not project.get_role(user_id):
        abort(404)

    project.unset_role(user_id)
    db.session.commit()
    return NoContent, 204


<<<<<<< HEAD
def get_project(id, files_at_version=None):
    """Get project info. Include list of files at specific version if requested."""
    project = require_project_by_uuid(id, ProjectPermissions.Read)
    data = ProjectSchema().dump(project)
    if files_at_version:
        pv = ProjectVersion.query.filter_by(
            project_id=project.id, name=ProjectVersion.from_v_name(files_at_version)
        ).first()
        if pv:
            data["files"] = ProjectFileSchema(
                only=("path", "mtime", "size", "checksum"), many=True
            ).dump(pv.files)

    return data, 200
=======
@auth_required
@catch_sync_failure
def create_project_version(id):
    """Create a new project version from pushed data"""
    version: int = ProjectVersion.from_v_name(request.json["version"])
    changes = request.json["changes"]
    project_permission: ProjectPermissions = (
        current_app.project_handler.get_push_permission(changes)
    )
    project = require_project_by_uuid(id, project_permission)
    # pass full project object to request for later use
    request.view_args["project"] = project

    if project.locked_until:
        return ProjectLocked().response(423)

    next_version = project.next_version()
    v_next_version = ProjectVersion.to_v_name(next_version)
    version_dir = os.path.join(project.storage.project_dir, v_next_version)

    pv = project.get_latest_version()
    if pv and pv.name != version:
        return ProjectVersionExists(version, pv.name).response(409)

    # reject push if there is another one already running
    pending_upload = Upload.query.filter_by(project_id=project.id).first()
    if pending_upload and pending_upload.is_active():
        return AnotherUploadRunning().response(409)

    try:
        ChangesSchema().validate(changes)
        upload_changes = ChangesSchema().dump(changes)
    except ValidationError as err:
        msg = err.messages[0] if type(err.messages) == list else "Invalid input data"
        return UploadError(error=msg).response(422)

    to_be_added_files = upload_changes["added"]
    to_be_updated_files = upload_changes["updated"]
    to_be_removed_files = upload_changes["removed"]

    # check consistency of changes
    current_files = set(file.path for file in project.files)
    added_files = set(file["path"] for file in to_be_added_files)
    if added_files and added_files.issubset(current_files):
        return UploadError(
            error=f"Add changes contain files which already exist"
        ).response(422)

    modified_files = set(
        file["path"] for file in to_be_updated_files + to_be_removed_files
    )
    if modified_files and not modified_files.issubset(current_files):
        return UploadError(
            error="Update or remove changes contain files that are not in project"
        ).response(422)

    # Check user data limit
    updated_files = list(
        filter(
            lambda i: i.path in [f["path"] for f in to_be_updated_files],
            project.files,
        )
    )
    additional_disk_usage = (
        sum(file["size"] for file in to_be_added_files + to_be_updated_files)
        - sum(file.size for file in updated_files)
        - sum(file["size"] for file in to_be_removed_files)
    )

    current_usage = project.workspace.disk_usage()
    requested_storage = current_usage + additional_disk_usage
    if requested_storage > project.workspace.storage:
        return StorageLimitHit(current_usage, project.workspace.storage).response(422)

    # we have done all checks but this request is just a dry-run
    if request.json.get("check_only", False):
        return NoContent, 204

    try:
        # while processing data, block other uploads
        upload = Upload(project, version, upload_changes, current_user.id)
        db.session.add(upload)
        # Creating blocking upload can fail, e.g. in case of racing condition
        db.session.commit()
    except IntegrityError:
        db.session.rollback()
        # check and clean dangling blocking uploads or abort
        for current_upload in project.uploads.all():
            if current_upload.is_active():
                return AnotherUploadRunning().response(409)
            db.session.delete(current_upload)
            db.session.commit()
            # previous push attempt is definitely lost
            project.sync_failed(
                "",
                "push_lost",
                "Push artefact removed by subsequent push",
                current_user.id,
            )

        try:
            # Try again after cleanup
            upload = Upload(project, version, upload_changes, current_user.id)
            db.session.add(upload)
            db.session.commit()
            move_to_tmp(upload.upload_dir)
        except IntegrityError as err:
            logging.error(f"Failed to create upload session: {str(err)}")
            return AnotherUploadRunning().response(409)

    # Create transaction folder and lockfile
    os.makedirs(upload.upload_dir)
    open(upload.lockfile, "w").close()

    file_changes, errors = upload.process_chunks(use_shared_chunk_dir=True)
    # files consistency or geodiff related issues, project push would never succeed, whole upload is aborted
    if errors:
        upload.clear()
        return DataSyncError(failed_files=errors).response(422)

    try:
        pv = ProjectVersion(
            project,
            next_version,
            current_user.id,
            file_changes,
            get_ip(request),
            get_user_agent(request),
            get_device_id(request),
        )
        db.session.add(pv)
        db.session.add(project)
        db.session.commit()

        # let's move uploaded files where they are expected to be
        if to_be_added_files or to_be_updated_files:
            temp_files_dir = os.path.join(upload.upload_dir, "files", v_next_version)
            os.renames(temp_files_dir, version_dir)

            # remove used chunks
            for file in to_be_added_files + to_be_updated_files:
                file_chunks = file.get("chunks", [])
                for chunk_id in file_chunks:
                    chunk_file = get_chunk_location(chunk_id)
                    if os.path.exists(chunk_file):
                        move_to_tmp(chunk_file)

        logging.info(
            f"Push finished for project: {project.id}, project version: {v_next_version}, upload id: {upload.id}."
        )
        project_version_created.send(pv)
        push_finished.send(pv)
    except (psycopg2.Error, FileNotFoundError, IntegrityError) as err:
        db.session.rollback()
        logging.exception(
            f"Failed to finish push for project: {project.id}, project version: {v_next_version}, "
            f"upload id: {upload.id}.: {str(err)}"
        )
        if (
            os.path.exists(version_dir)
            and not ProjectVersion.query.filter_by(
                project_id=project.id, name=next_version
            ).count()
        ):
            move_to_tmp(version_dir)
        return UploadError().response(422)
    # catch exception during pg transaction so we can rollback and prevent PendingRollbackError during upload clean up
    except gevent.timeout.Timeout:
        db.session.rollback()
        if (
            os.path.exists(version_dir)
            and not ProjectVersion.query.filter_by(
                project_id=project.id, name=next_version
            ).count()
        ):
            move_to_tmp(version_dir)
        raise
    finally:
        # remove artifacts
        upload.clear()
    return ProjectSchema().dump(project), 201


@auth_required
def upload_chunk(id: str):
    """
    Push chunk to chunks location.
    """
    project = require_project_by_uuid(id, ProjectPermissions.Edit)
    if project.locked_until:
        return ProjectLocked().response(423)
    # generate uuid for chunk
    chunk_id = str(uuid.uuid4())
    dest_file = get_chunk_location(chunk_id)
    try:
        # we could have used request.data here, but it could eventually cause OOM issue
        save_to_file(request.stream, dest_file, current_app.config["MAX_CHUNK_SIZE"])
    except IOError:
        move_to_tmp(dest_file, chunk_id)
        return BigChunkError().response(413)
    except Exception as e:
        return UploadError(error="Error saving chunk").response(400)

    # Add valid_until timestamp to the response, remove tzinfo for compatibility with DateTimeWithZ
    valid_until = (
        datetime.now(timezone.utc)
        + timedelta(seconds=current_app.config["UPLOAD_CHUNKS_EXPIRATION"])
    ).replace(tzinfo=None)
    return (
        UploadChunkSchema().dump({"id": chunk_id, "valid_until": valid_until}),
        200,
    )
>>>>>>> 14f51a26
<|MERGE_RESOLUTION|>--- conflicted
+++ resolved
@@ -14,18 +14,7 @@
 from marshmallow import ValidationError
 from sqlalchemy.exc import IntegrityError
 
-<<<<<<< HEAD
-from mergin.sync.forms import project_name_validation
-from .files import ProjectFileSchema
-
-from .schemas import ProjectMemberSchema
 from .schemas_v2 import ProjectSchema
-from .workspace import WorkspaceRole
-from ..app import db
-from ..auth import auth_required
-from ..auth.models import User
-from .models import Project, ProjectRole, ProjectMember, ProjectVersion
-=======
 from ..app import db
 from ..auth import auth_required
 from ..auth.models import User
@@ -38,7 +27,7 @@
     StorageLimitHit,
     UploadError,
 )
-from .files import ChangesSchema
+from .files import ChangesSchema, ProjectFileSchema
 from .forms import project_name_validation
 from .models import (
     Project,
@@ -49,7 +38,6 @@
     project_version_created,
     push_finished,
 )
->>>>>>> 14f51a26
 from .permissions import ProjectPermissions, require_project_by_uuid
 from .public_api_controller import catch_sync_failure
 from .schemas import (
@@ -175,7 +163,6 @@
     return NoContent, 204
 
 
-<<<<<<< HEAD
 def get_project(id, files_at_version=None):
     """Get project info. Include list of files at specific version if requested."""
     project = require_project_by_uuid(id, ProjectPermissions.Read)
@@ -190,7 +177,8 @@
             ).dump(pv.files)
 
     return data, 200
-=======
+
+
 @auth_required
 @catch_sync_failure
 def create_project_version(id):
@@ -402,5 +390,4 @@
     return (
         UploadChunkSchema().dump({"id": chunk_id, "valid_until": valid_until}),
         200,
-    )
->>>>>>> 14f51a26
+    )