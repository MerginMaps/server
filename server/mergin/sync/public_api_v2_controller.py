# Copyright (C) Lutra Consulting Limited
#
# SPDX-License-Identifier: AGPL-3.0-only OR LicenseRef-MerginMaps-Commercial

<<<<<<< HEAD
import os
from datetime import datetime
=======
import uuid
import gevent
import logging
import os
import psycopg2
>>>>>>> a9d11192
from connexion import NoContent, request
from datetime import datetime, timedelta, timezone
from flask import abort, jsonify, current_app
from flask_login import current_user
from marshmallow import ValidationError
from sqlalchemy.exc import IntegrityError

<<<<<<< HEAD
from .forms import project_name_validation
from .schemas import ProjectMemberSchema
from .workspace import WorkspaceRole
from ..app import db
from ..auth import auth_required
from ..auth.models import User
from .models import FileDiff, Project, ProjectRole, ProjectMember
from .permissions import ProjectPermissions, require_project_by_uuid
from .utils import prepare_download_response
=======
from ..app import db
from ..auth import auth_required
from ..auth.models import User
from .errors import (
    AnotherUploadRunning,
    BigChunkError,
    DataSyncError,
    ProjectLocked,
    ProjectVersionExists,
    StorageLimitHit,
    UploadError,
)
from .files import ChangesSchema
from .forms import project_name_validation
from .models import (
    Project,
    ProjectRole,
    ProjectMember,
    ProjectVersion,
    Upload,
    project_version_created,
    push_finished,
)
from .permissions import ProjectPermissions, require_project_by_uuid
from .public_api_controller import catch_sync_failure
from .schemas import (
    ProjectMemberSchema,
    ProjectVersionSchema,
    UploadChunkSchema,
    ProjectSchema,
)
from .storages.disk import move_to_tmp, save_to_file
from .utils import get_device_id, get_ip, get_user_agent, get_chunk_location
from .workspace import WorkspaceRole
>>>>>>> a9d11192


@auth_required
def schedule_delete_project(id):
    """Schedule deletion of the project.
    Celery job `mergin.sync.tasks.remove_projects_backups` does the
    rest.
    """
    project = require_project_by_uuid(id, ProjectPermissions.Delete)
    project.removed_at = datetime.utcnow()
    project.removed_by = current_user.id
    db.session.commit()

    return NoContent, 204


@auth_required
def delete_project_now(id):
    """Delete the project immediately"""
    project = require_project_by_uuid(id, ProjectPermissions.Delete, scheduled=True)
    project.delete()

    return NoContent, 204


@auth_required
def update_project(id):
    """Rename project"""
    project = require_project_by_uuid(id, ProjectPermissions.Update)
    new_name = request.json["name"].strip()
    validation_error = project_name_validation(new_name)
    if validation_error:
        return (
            jsonify(code="InvalidProjectName", detail=validation_error),
            400,
        )
    new_name_exists = Project.query.filter_by(
        workspace_id=project.workspace_id, name=new_name
    ).first()
    if new_name_exists:
        abort(409, "Name already exist within workspace")

    project.name = new_name.strip()
    db.session.commit()

    return NoContent, 204


@auth_required
def get_project_collaborators(id):
    """Get project collaborators, with both direct role and inherited role from workspace"""
    project = require_project_by_uuid(id, ProjectPermissions.Update)
    project_members = []
    for user, workspace_role in project.workspace.members():
        project_role = project.get_role(user.id)
        if workspace_role != WorkspaceRole.GUEST or project_role is not None:
            project_members.append(
                ProjectMember(
                    id=user.id,
                    username=user.username,
                    email=user.email,
                    project_role=project_role,
                    workspace_role=workspace_role,
                    role=ProjectPermissions.get_user_project_role(project, user),
                )
            )

    data = ProjectMemberSchema(many=True).dump(project_members)
    return data, 200


@auth_required
def add_project_collaborator(id):
    """Add project collaborator"""
    project = require_project_by_uuid(id, ProjectPermissions.Update)
    user = User.get_by_login(request.json["user"])
    if not user:
        abort(404)

    if project.get_role(user.id):
        abort(409, "User is already a project member")

    project.set_role(user.id, ProjectRole(request.json["role"]))
    db.session.commit()
    data = ProjectMemberSchema().dump(project.get_member(user.id))
    return data, 201


@auth_required
def update_project_collaborator(id, user_id):
    """Update project collaborator"""
    project = require_project_by_uuid(id, ProjectPermissions.Update)
    user = User.query.filter_by(id=user_id, active=True).first_or_404()
    if not project.get_role(user_id):
        abort(404)

    project.set_role(user.id, ProjectRole(request.json["role"]))
    db.session.commit()
    data = ProjectMemberSchema().dump(project.get_member(user.id))
    return data, 200


@auth_required
def remove_project_collaborator(id, user_id):
    """Remove project collaborator"""
    project = require_project_by_uuid(id, ProjectPermissions.Update)
    if not project.get_role(user_id):
        abort(404)

    project.unset_role(user_id)
    db.session.commit()
    return NoContent, 204


<<<<<<< HEAD
def download_diff_file(id: str, file: str):
    """Download project geopackage diff file"""
    project = require_project_by_uuid(id, ProjectPermissions.Read)
    diff_file = FileDiff.query.filter_by(path=file).first_or_404()

    # create merged diff if it does not exist
    if not os.path.exists(diff_file.abs_path):
        diff_file.construct_checkpoint()
        if not os.path.exists(diff_file.abs_path):
            abort(404)

    response = prepare_download_response(
        project.storage.project_dir, diff_file.location
    )
    return response
=======
@auth_required
@catch_sync_failure
def create_project_version(id):
    """Create a new project version from pushed data"""
    version: int = ProjectVersion.from_v_name(request.json["version"])
    changes = request.json["changes"]
    project_permission: ProjectPermissions = (
        current_app.project_handler.get_push_permission(changes)
    )
    project = require_project_by_uuid(id, project_permission)
    # pass full project object to request for later use
    request.view_args["project"] = project

    if project.locked_until:
        return ProjectLocked().response(423)

    next_version = project.next_version()
    v_next_version = ProjectVersion.to_v_name(next_version)
    version_dir = os.path.join(project.storage.project_dir, v_next_version)

    pv = project.get_latest_version()
    if pv and pv.name != version:
        return ProjectVersionExists(version, pv.name).response(409)

    # reject push if there is another one already running
    pending_upload = Upload.query.filter_by(project_id=project.id).first()
    if pending_upload and pending_upload.is_active():
        return AnotherUploadRunning().response(409)

    try:
        ChangesSchema().validate(changes)
        upload_changes = ChangesSchema().dump(changes)
    except ValidationError as err:
        msg = err.messages[0] if type(err.messages) == list else "Invalid input data"
        return UploadError(error=msg).response(422)

    to_be_added_files = upload_changes["added"]
    to_be_updated_files = upload_changes["updated"]
    to_be_removed_files = upload_changes["removed"]

    # check consistency of changes
    current_files = set(file.path for file in project.files)
    added_files = set(file["path"] for file in to_be_added_files)
    if added_files and added_files.issubset(current_files):
        return UploadError(
            error=f"Add changes contain files which already exist"
        ).response(422)

    modified_files = set(
        file["path"] for file in to_be_updated_files + to_be_removed_files
    )
    if modified_files and not modified_files.issubset(current_files):
        return UploadError(
            error="Update or remove changes contain files that are not in project"
        ).response(422)

    # Check user data limit
    updated_files = list(
        filter(
            lambda i: i.path in [f["path"] for f in to_be_updated_files],
            project.files,
        )
    )
    additional_disk_usage = (
        sum(file["size"] for file in to_be_added_files + to_be_updated_files)
        - sum(file.size for file in updated_files)
        - sum(file["size"] for file in to_be_removed_files)
    )

    current_usage = project.workspace.disk_usage()
    requested_storage = current_usage + additional_disk_usage
    if requested_storage > project.workspace.storage:
        return StorageLimitHit(current_usage, project.workspace.storage).response(422)

    # we have done all checks but this request is just a dry-run
    if request.json.get("check_only", False):
        return NoContent, 204

    try:
        # while processing data, block other uploads
        upload = Upload(project, version, upload_changes, current_user.id)
        db.session.add(upload)
        # Creating blocking upload can fail, e.g. in case of racing condition
        db.session.commit()
    except IntegrityError:
        db.session.rollback()
        # check and clean dangling blocking uploads or abort
        for current_upload in project.uploads.all():
            if current_upload.is_active():
                return AnotherUploadRunning().response(409)
            db.session.delete(current_upload)
            db.session.commit()
            # previous push attempt is definitely lost
            project.sync_failed(
                "",
                "push_lost",
                "Push artefact removed by subsequent push",
                current_user.id,
            )

        try:
            # Try again after cleanup
            upload = Upload(project, version, upload_changes, current_user.id)
            db.session.add(upload)
            db.session.commit()
            move_to_tmp(upload.upload_dir)
        except IntegrityError as err:
            logging.error(f"Failed to create upload session: {str(err)}")
            return AnotherUploadRunning().response(409)

    # Create transaction folder and lockfile
    os.makedirs(upload.upload_dir)
    open(upload.lockfile, "w").close()

    file_changes, errors = upload.process_chunks(use_shared_chunk_dir=True)
    # files consistency or geodiff related issues, project push would never succeed, whole upload is aborted
    if errors:
        upload.clear()
        return DataSyncError(failed_files=errors).response(422)

    try:
        pv = ProjectVersion(
            project,
            next_version,
            current_user.id,
            file_changes,
            get_ip(request),
            get_user_agent(request),
            get_device_id(request),
        )
        db.session.add(pv)
        db.session.add(project)
        db.session.commit()

        # let's move uploaded files where they are expected to be
        if to_be_added_files or to_be_updated_files:
            temp_files_dir = os.path.join(upload.upload_dir, "files", v_next_version)
            os.renames(temp_files_dir, version_dir)

            # remove used chunks
            for file in to_be_added_files + to_be_updated_files:
                file_chunks = file.get("chunks", [])
                for chunk_id in file_chunks:
                    chunk_file = get_chunk_location(chunk_id)
                    if os.path.exists(chunk_file):
                        move_to_tmp(chunk_file)

        logging.info(
            f"Push finished for project: {project.id}, project version: {v_next_version}, upload id: {upload.id}."
        )
        project_version_created.send(pv)
        push_finished.send(pv)
    except (psycopg2.Error, FileNotFoundError, IntegrityError) as err:
        db.session.rollback()
        logging.exception(
            f"Failed to finish push for project: {project.id}, project version: {v_next_version}, "
            f"upload id: {upload.id}.: {str(err)}"
        )
        if (
            os.path.exists(version_dir)
            and not ProjectVersion.query.filter_by(
                project_id=project.id, name=next_version
            ).count()
        ):
            move_to_tmp(version_dir)
        return UploadError().response(422)
    # catch exception during pg transaction so we can rollback and prevent PendingRollbackError during upload clean up
    except gevent.timeout.Timeout:
        db.session.rollback()
        if (
            os.path.exists(version_dir)
            and not ProjectVersion.query.filter_by(
                project_id=project.id, name=next_version
            ).count()
        ):
            move_to_tmp(version_dir)
        raise
    finally:
        # remove artifacts
        upload.clear()
    return ProjectSchema().dump(project), 201


@auth_required
def upload_chunk(id: str):
    """
    Push chunk to chunks location.
    """
    project = require_project_by_uuid(id, ProjectPermissions.Edit)
    if project.locked_until:
        return ProjectLocked().response(423)
    # generate uuid for chunk
    chunk_id = str(uuid.uuid4())
    dest_file = get_chunk_location(chunk_id)
    try:
        # we could have used request.data here, but it could eventually cause OOM issue
        save_to_file(request.stream, dest_file, current_app.config["MAX_CHUNK_SIZE"])
    except IOError:
        move_to_tmp(dest_file, chunk_id)
        return BigChunkError().response(413)
    except Exception as e:
        return UploadError(error="Error saving chunk").response(400)

    # Add valid_until timestamp to the response, remove tzinfo for compatibility with DateTimeWithZ
    valid_until = (
        datetime.now(timezone.utc)
        + timedelta(seconds=current_app.config["UPLOAD_CHUNKS_EXPIRATION"])
    ).replace(tzinfo=None)
    return (
        UploadChunkSchema().dump({"id": chunk_id, "valid_until": valid_until}),
        200,
    )
>>>>>>> a9d11192
<|MERGE_RESOLUTION|>--- conflicted
+++ resolved
@@ -2,16 +2,13 @@
 #
 # SPDX-License-Identifier: AGPL-3.0-only OR LicenseRef-MerginMaps-Commercial
 
-<<<<<<< HEAD
 import os
 from datetime import datetime
-=======
 import uuid
 import gevent
 import logging
 import os
 import psycopg2
->>>>>>> a9d11192
 from connexion import NoContent, request
 from datetime import datetime, timedelta, timezone
 from flask import abort, jsonify, current_app
@@ -19,7 +16,6 @@
 from marshmallow import ValidationError
 from sqlalchemy.exc import IntegrityError
 
-<<<<<<< HEAD
 from .forms import project_name_validation
 from .schemas import ProjectMemberSchema
 from .workspace import WorkspaceRole
@@ -29,7 +25,6 @@
 from .models import FileDiff, Project, ProjectRole, ProjectMember
 from .permissions import ProjectPermissions, require_project_by_uuid
 from .utils import prepare_download_response
-=======
 from ..app import db
 from ..auth import auth_required
 from ..auth.models import User
@@ -57,14 +52,12 @@
 from .public_api_controller import catch_sync_failure
 from .schemas import (
     ProjectMemberSchema,
-    ProjectVersionSchema,
     UploadChunkSchema,
     ProjectSchema,
 )
 from .storages.disk import move_to_tmp, save_to_file
 from .utils import get_device_id, get_ip, get_user_agent, get_chunk_location
 from .workspace import WorkspaceRole
->>>>>>> a9d11192
 
 
 @auth_required
@@ -179,7 +172,6 @@
     return NoContent, 204
 
 
-<<<<<<< HEAD
 def download_diff_file(id: str, file: str):
     """Download project geopackage diff file"""
     project = require_project_by_uuid(id, ProjectPermissions.Read)
@@ -195,7 +187,8 @@
         project.storage.project_dir, diff_file.location
     )
     return response
-=======
+
+
 @auth_required
 @catch_sync_failure
 def create_project_version(id):
@@ -407,5 +400,4 @@
     return (
         UploadChunkSchema().dump({"id": chunk_id, "valid_until": valid_until}),
         200,
-    )
->>>>>>> a9d11192
+    )