# Copyright (C) Lutra Consulting Limited
#
# SPDX-License-Identifier: AGPL-3.0-only OR LicenseRef-MerginMaps-Commercial
from __future__ import annotations
import json
import os
import time
import uuid
from datetime import datetime, timedelta
from enum import Enum
from typing import Optional, List, Dict, Set, Tuple
from dataclasses import dataclass, asdict
import logging

from blinker import signal
from flask_login import current_user
from pygeodiff import GeoDiff
from sqlalchemy import text, null, desc, nullslast
from sqlalchemy.dialects.postgresql import ARRAY, BIGINT, UUID, JSONB, ENUM
from sqlalchemy.types import String
from sqlalchemy.ext.hybrid import hybrid_property
from pygeodiff.geodifflib import GeoDiffLibError
from flask import current_app

from .files import (
    File,
    ProjectDiffFile,
    ProjectFileChange,
    ChangesSchema,
    ProjectFile,
    files_changes_from_upload,
    mergin_secure_filename,
    PushChangeType,
)
from .interfaces import WorkspaceRole
from .storages.disk import move_to_tmp
from ..app import db
from .storages import DiskStorage
from .utils import (
    Toucher,
    get_chunk_location,
    get_project_path,
    is_supported_type,
    is_versioned_file,
    is_qgis,
)

Storages = {"local": DiskStorage}
project_deleted = signal("project_deleted")
project_access_granted = signal("project_access_granted")
push_finished = signal("push_finished")
project_version_created = signal("project_version_created")


class FileSyncErrorType(Enum):
    CORRUPTED = "corrupted"
    UNSUPPORTED = "unsupported"
    SYNC_ERROR = "sync error"


class Project(db.Model):
    id = db.Column(UUID(as_uuid=True), primary_key=True, default=uuid.uuid4)
    name = db.Column(db.String, index=True)
    storage_params = db.Column(db.JSON)
    created = db.Column(db.DateTime, default=datetime.utcnow, index=True)
    creator_id = db.Column(
        db.Integer, db.ForeignKey("user.id"), nullable=True, index=True
    )
    updated = db.Column(db.DateTime, onupdate=datetime.utcnow)
    tags = db.Column(ARRAY(String), server_default="{}")
    # disk_usage & latest_version are cached properties to keep even if versions are deleted
    disk_usage = db.Column(BIGINT, nullable=False, default=0)
    latest_version = db.Column(db.Integer, index=True)
    workspace_id = db.Column(db.Integer, index=True, nullable=False)
    removed_at = db.Column(db.DateTime, index=True)
    removed_by = db.Column(
        db.Integer, db.ForeignKey("user.id"), nullable=True, index=True
    )
    public = db.Column(db.Boolean, default=False, index=True, nullable=False)
    locked_until = db.Column(db.DateTime, index=True)

    creator = db.relationship(
        "User", uselist=False, backref=db.backref("projects"), foreign_keys=[creator_id]
    )

    project_users = db.relationship(
        "ProjectUser", cascade="all, delete-orphan", back_populates="project"
    )

    __table_args__ = (db.UniqueConstraint("name", "workspace_id"),)

    def __init__(
        self, name, storage_params, creator, workspace, **kwargs
    ):  # pylint: disable=W0613
        self.name = name
        self.storage_params = storage_params
        self.workspace_id = workspace.id
        self.creator = creator
        self.latest_version = 0
        self.public = kwargs.get("public", False)
        latest_files = LatestProjectFiles(project=self)
        db.session.add(latest_files)

    @property
    def storage(self):
        if not self.storage_params:
            return
        if not hasattr(self, "_storage"):  # best approach, seriously
            StorageBackend = Storages[self.storage_params["type"]]
            self._storage = StorageBackend(self)  # pylint: disable=W0201
        return self._storage

    @hybrid_property
    def workspace(self):
        """Discover project workspace"""
        project_workspace = current_app.ws_handler.get(self.workspace_id)
        return project_workspace

    def cache_latest_files(self) -> None:
        """Get project files from changes (FileHistory) and save them for later use."""
        if self.latest_version is None:
            return

        query = f"""
            WITH latest_changes AS (
                SELECT
                    fp.id,
                    pv.project_id,
                    max(pv.name) AS version
                FROM
                    project_version pv
                    LEFT OUTER JOIN file_history fh ON fh.version_id = pv.id
                    LEFT OUTER JOIN project_file_path fp ON fp.id = fh.file_path_id
                WHERE
                    pv.project_id = :project_id
                    AND pv.name <= :latest_version
                GROUP BY
                    fp.id, pv.project_id
            ), aggregates AS (
                SELECT
                    project_id,
                    COALESCE(array_agg(fh.id) FILTER (WHERE fh.change != 'delete'), ARRAY[]::INTEGER[]) AS files_ids
                FROM latest_changes ch
                LEFT OUTER JOIN file_history fh ON (fh.file_path_id = ch.id AND fh.project_version_name = ch.version)
                GROUP BY project_id
            )
            UPDATE latest_project_files pf
            SET file_history_ids = a.files_ids
            FROM aggregates a
            WHERE a.project_id = pf.project_id;
        """
        params = {"project_id": self.id, "latest_version": self.latest_version}
        db.session.execute(query, params)
        db.session.commit()

    @property
    def files(self) -> List[ProjectFile]:
        """Return project files at latest version"""
        # cache file history ids if needed
        if self.latest_project_files.file_history_ids is None:
            self.cache_latest_files()

        if not self.latest_project_files.file_history_ids:
            return []

        query = f"""
            WITH files_ids AS (
                SELECT
                    unnest(file_history_ids) AS fh_id
                FROM latest_project_files
                WHERE project_id = :project_id
            )
            SELECT
                fp.path,
                fh.size,
                fh.location,
                fh.checksum,
                pv.created AS mtime,
                fd.path as diff_path,
                fd.size as diff_size,
                fd.checksum as diff_checksum,
                fd.location as diff_location
            FROM files_ids
            LEFT OUTER JOIN file_history fh ON fh.id = files_ids.fh_id
            LEFT OUTER JOIN project_file_path fp ON fp.id = fh.file_path_id
            LEFT OUTER JOIN project_version pv ON pv.id = fh.version_id
            LEFT OUTER JOIN file_diff fd ON fd.file_path_id = fh.file_path_id AND fd.version = fh.project_version_name and fd.rank = 0;
        """
        params = {"project_id": self.id}
        files = [
            ProjectFile(
                path=row.path,
                size=row.size,
                checksum=row.checksum,
                location=row.location,
                mtime=row.mtime,
<<<<<<< HEAD
                diff=(
                    File(
                        path=row.diff_path,
                        size=row.diff_size,
                        checksum=row.diff_checksum,
                        location=row.diff_location,
                    )
                    if row.diff_path
                    else None
                ),
=======
                diff=ProjectDiffFile(**row.diff) if row.diff else None,
>>>>>>> de2f3e7d
            )
            for row in db.session.execute(query, params).fetchall()
        ]
        return files

    def sync_failed(self, client, error_type, error_details, user_id):
        """Commit failed attempt to sync failure history table"""
        new_failure = SyncFailuresHistory(
            self, client, error_type, error_details, user_id
        )
        db.session.add(new_failure)
        db.session.commit()

    def get_latest_version(self):
        """Return ProjectVersion object for the latest project version"""
        return ProjectVersion.query.filter_by(
            project_id=self.id, name=self.latest_version
        ).first()

    def next_version(self):
        """Next project version"""
        return self.latest_version + 1

    @property
    def expiration(self) -> timedelta:
        """Expiration of the project marked for removal
        i.e. if a user deletes a project - in what time it will be removed from database
        It will be possible to create a new project using the same name and will not be possible to restore the old one after this time.
        This time should be used to remove all local copies of the file."""
        initial = timedelta(days=current_app.config["DELETED_PROJECT_EXPIRATION"])
        return initial - (datetime.utcnow() - self.removed_at)

    def delete(self, removed_by: int = None):
        """Mark project as permanently deleted (but keep in db)
        - rename (to free up the same name)
        - remove associated files and their history
        - reset project_access
        - decline pending project access requests
        """
        # do nothing if the project has been already deleted
        if not self.storage_params:
            return
        self.name = f"{self.name}_{str(self.id)}"
        # make sure remove_at is not null as it is used as filter for APIs
        if not self.removed_at:
            self.removed_at = datetime.utcnow()
        if not self.removed_by:
            self.removed_by = removed_by
        # Null in storage params serves as permanent deletion flag
        self.storage.delete()
        self.storage_params = null()
        # remove file records and their history (cascade)
        files_path_table = ProjectFilePath.__table__
        db.session.execute(
            files_path_table.delete().where(files_path_table.c.project_id == self.id)
        )
        # reset project files cache
        files_cache = LatestProjectFiles.query.filter_by(project_id=self.id).first()
        files_cache.file_history_ids = null()
        # remove pending uploads
        upload_table = Upload.__table__
        db.session.execute(
            upload_table.delete().where(upload_table.c.project_id == self.id)
        )
        self.project_users.clear()
        access_requests = (
            AccessRequest.query.filter_by(project_id=self.id)
            .filter(AccessRequest.status.is_(None))
            .all()
        )
        for req in access_requests:
            req.resolve(status=RequestStatus.DECLINED, resolved_by=self.removed_by)
        db.session.commit()
        project_deleted.send(self)

    def _member(self, user_id: int) -> Optional[ProjectUser]:
        """Return association object for user_id"""
        return next((u for u in self.project_users if u.user_id == user_id), None)

    def get_role(self, user_id: int) -> Optional[ProjectRole]:
        """Get user role"""
        member = self._member(user_id)
        if member:
            return ProjectRole(member.role)

    def set_role(self, user_id: int, role: ProjectRole) -> None:
        """Set user role"""
        member = self._member(user_id)
        if member:
            member.role = role.value
        else:
            project_access_granted.send(self, user_id=user_id)
            self.project_users.append(ProjectUser(user_id=user_id, role=role.value))

    def unset_role(self, user_id: int) -> None:
        """Remove user's role"""
        member = self._member(user_id)
        if member:
            self.project_users.remove(member)

    def get_member(self, user_id: int) -> Optional[ProjectMember]:
        """Get project member"""
        from .permissions import ProjectPermissions

        member = self._member(user_id)
        if member:
            return ProjectMember(
                id=user_id,
                username=member.user.username,
                email=member.user.email,
                project_role=ProjectRole(member.role),
                workspace_role=self.workspace.get_user_role(member.user),
                role=ProjectPermissions.get_user_project_role(self, member.user),
            )

    def members_by_role(self, role: ProjectRole) -> List[int]:
        """Project members' ids with at least required role (or higher)"""
        return [u.user_id for u in self.project_users if ProjectRole(u.role) >= role]

    def bulk_roles_update(self, access: Dict) -> Set[int]:
        """Update roles from access lists and return users ids of those affected by any action"""
        id_diffs = []
        for role in list(ProjectRole.__reversed__()):
            # we might not want to modify all roles
            if role not in access:
                continue

            for user_id in access.get(role):
                if self.get_role(user_id) != role:
                    self.set_role(user_id, role)
                    id_diffs.append(user_id)

            # make sure we do not have other user ids than in the list at this role
            for user in self.project_users:
                if ProjectRole(user.role) == role and user.user_id not in access.get(
                    role
                ):
                    self.unset_role(user.user_id)
                    id_diffs.append(user.user_id)

        return set(id_diffs)


class ProjectRole(Enum):
    """Project roles ordered by rank (do not change)"""

    READER = "reader"
    EDITOR = "editor"
    WRITER = "writer"
    OWNER = "owner"

    def __ge__(self, other):
        """Compare project roles"""
        members = list(ProjectRole.__members__)
        return members.index(self.name) >= members.index(other.name)

    def __gt__(self, other):
        members = list(ProjectRole.__members__)
        return members.index(self.name) > members.index(other.name)

    def __lt__(self, other):
        members = list(ProjectRole.__members__)
        return members.index(self.name) < members.index(other.name)


@dataclass
class ProjectMember:
    id: int
    email: str
    username: str
    workspace_role: WorkspaceRole
    project_role: Optional[ProjectRole]
    role: ProjectRole


@dataclass
class ProjectAccessDetail:
    id: int or str
    email: str
    role: str
    username: str
    name: Optional[str]
    workspace_role: str
    project_role: Optional[ProjectRole]
    type: str


class ProjectFilePath(db.Model):
    """Files (paths) within Project"""

    id = db.Column(db.BigInteger, primary_key=True, autoincrement=True)
    project_id = db.Column(
        UUID(as_uuid=True),
        db.ForeignKey("project.id", ondelete="CASCADE"),
        nullable=False,
    )
    path = db.Column(db.String, nullable=False)

    __table_args__ = (
        db.UniqueConstraint("project_id", "path"),
        db.Index(
            "ix_project_file_path_project_id_path",
            project_id,
            path,
        ),
    )

    def __init__(self, project_id, path):
        self.project_id = project_id
        self.path = path


class LatestProjectFiles(db.Model):
    """Store project latest version files history ids"""

    project_id = db.Column(
        UUID(as_uuid=True),
        db.ForeignKey("project.id", ondelete="CASCADE"),
        index=True,
        primary_key=True,
    )
    file_history_ids = db.Column(ARRAY(db.Integer), nullable=True)

    project = db.relationship(
        "Project",
        uselist=False,
        backref=db.backref(
            "latest_project_files",
            single_parent=True,
            uselist=False,
            cascade="all,delete",
            lazy="select",
        ),
    )

    def __init__(self, project):
        self.project = project
        self.file_history_ids = []


class FileHistory(db.Model):
    """Changes for ProjectFilePath objects which happened in ProjectVersion"""

    id = db.Column(db.BigInteger, primary_key=True, autoincrement=True)
    version_id = db.Column(
        db.Integer,
        db.ForeignKey("project_version.id", ondelete="CASCADE"),
        index=True,
        nullable=False,
    )
    # path on FS relative to project directory: version_name + file path
    location = db.Column(db.String)
    size = db.Column(db.BigInteger, nullable=False)
    checksum = db.Column(db.String, nullable=False)
    change = db.Column(
        ENUM(
            *PushChangeType.values(),
            name="push_change_type",
        ),
        index=True,
        nullable=False,
    )
    file_path_id = db.Column(
        db.BigInteger,
        db.ForeignKey("project_file_path.id", ondelete="CASCADE"),
        nullable=False,
    )
    # cache name of project version for more efficient queries
    project_version_name = db.Column(db.Integer, nullable=False)

    version = db.relationship(
        "ProjectVersion",
        uselist=False,
        backref=db.backref(
            "changes", single_parent=True, lazy="dynamic", cascade="all,delete"
        ),
    )

    file = db.relationship("ProjectFilePath", uselist=False)

    __table_args__ = (
        db.UniqueConstraint("version_id", "file_path_id"),
        db.Index(
            "ix_file_history_file_path_id_project_version_name",
            file_path_id,
            project_version_name.desc(),
        ),
    )

    def __init__(
        self,
        file: ProjectFilePath,
        size: int,
        checksum: str,
        location: str,
        change: PushChangeType,
        diff: dict = None,
        version_name: int = None,
    ):
        self.file = file
        self.size = size
        self.checksum = checksum
        self.location = location
        self.change = change.value
        self.project_version_name = version_name

        if diff is not None:
            basefile = FileHistory.get_basefile(file.id, version_name)
            diff_file = FileDiff(
                basefile,
                diff.get("path"),
                diff.get("size"),
                diff.get("checksum"),
                rank=0,
                version=version_name,
            )
            db.session.add(diff_file)

    @property
    def path(self) -> str:
        return self.file.path

    @property
<<<<<<< HEAD
    def diff(self) -> Optional[FileDiff]:
        """Diff file pushed with UPDATE_DIFF change type.

        In FileDiff table it is defined as diff related to file, saved for the same project version with rank 0 (elementar diff)
        """
        if self.change != PushChangeType.UPDATE_DIFF.value:
            return

        return FileDiff.query.filter_by(
            file_path_id=self.file_path_id, version=self.project_version_name, rank=0
        ).first()

    @property
    def diff_file(self) -> Optional[File]:
        if not self.diff:
            return

        return File(
            path=self.diff.path,
            size=self.diff.size,
            checksum=self.diff.checksum,
            location=self.diff.location,
        )
=======
    def diff_file(self) -> Optional[ProjectDiffFile]:
        if self.diff:
            return ProjectDiffFile(**self.diff)
>>>>>>> de2f3e7d

    @property
    def mtime(self) -> datetime:
        return self.version.created

    @property
    def abs_path(self) -> str:
        return os.path.join(self.version.project.storage.project_dir, self.location)

    @property
    def expiration(self) -> Optional[datetime]:
        if not self.diff_file:
            return

        if os.path.exists(self.abs_path):
            return datetime.utcfromtimestamp(
                os.path.getmtime(self.abs_path) + current_app.config["FILE_EXPIRATION"]
            )

    @classmethod
    def changes(
        cls, project_id: str, file: str, since: int, to: int, diffable: bool = False
    ) -> List[FileHistory]:
        """
        Returns file history (changes) between two versions. The result is ordered from the newest change.
        Actions for create and delete file are considered as a start of changes chain.

        If only versioned files are of interest (diffable=True) then forced update without diff is also considered
        as a start of changes chain.
        """
        if not (is_versioned_file(file) and since is not None and to is not None):
            return []

        history = []
        full_history = (
            FileHistory.query.join(ProjectFilePath)
            .filter(
                ProjectFilePath.project_id == project_id,
                FileHistory.project_version_name <= to,
                FileHistory.project_version_name >= since,
                ProjectFilePath.path == file,
            )
            .order_by(desc(FileHistory.project_version_name))
            .all()
        )

        for item in full_history:
            history.append(item)

            # end of file history
            if item.change in [
                PushChangeType.CREATE.value,
                PushChangeType.DELETE.value,
            ]:
                break

            # if we are interested only in 'diffable' history (not broken with forced update)
            if diffable and item.change == PushChangeType.UPDATE.value:
                break

        return history

    @classmethod
    def diffs_chain(
        cls, project: Project, file: str, version: int
    ) -> Tuple[Optional[FileHistory], List[Optional[File]]]:
        """Find chain of diffs from the closest basefile that leads to a given file at certain project version.

        Returns basefile and list of diffs for gpkg that needs to be applied to reconstruct file.
        List of diffs can be empty if basefile was eventually asked. Basefile can be empty if file cannot be
        reconstructed (removed/renamed).
        """
        diffs = []
        basefile = None
        v_x = version  # the version of interest
        v_last = project.latest_version

        # we ask for the latest version which is always a basefile if the file has not been removed
        if v_x == v_last:
            latest_change = (
                FileHistory.query.join(ProjectFilePath)
                .join(FileHistory.version)
                .filter(
                    ProjectFilePath.path == file,
                    ProjectVersion.project_id == project.id,
                )
                .order_by(desc(ProjectVersion.created))
                .first()
            )
            if latest_change.change != PushChangeType.DELETE.value:
                return latest_change, []
            else:
                # file is actually not in the latest project version
                return None, []

        # check if it would not be faster to look up from the latest version
        backward = (v_last - v_x) < v_x

        if backward:
            # get list of file history changes starting with the latest version (v_last, ..., v_x+n, (..., v_x))
            history = FileHistory.changes(project.id, file, v_x, v_last, diffable=True)
            if history:
                first_change = history[-1]
                # we have either full history of changes or v_x = v_x+n => no basefile in way, it is 'diffable' from the end
                if first_change.change == PushChangeType.UPDATE_DIFF.value:
                    # omit diff for target version as it would lead to previous version if reconstructed backward
                    diffs = [
                        value.diff_file
                        for value in reversed(history)
                        if value.version.name != v_x
                    ]
                    basefile = history[0]
                    return basefile, diffs
                # there was either breaking change or v_x is a basefile itself
                else:
                    # we asked for basefile
                    if v_x == first_change.version.name and first_change.change in [
                        PushChangeType.CREATE.value,
                        PushChangeType.UPDATE.value,
                    ]:
                        return first_change, []
                    # file was removed (or renamed for backward compatibility)
                    elif v_x == first_change.version.name:
                        return basefile, diffs
                    # there was a breaking change in v_x+n, and we need to search from start
                    else:
                        pass

        # we haven't found anything so far, search from v1
        if not (basefile and diffs):
            # get ordered dict of file history starting with version of interest (v_x, ..., v_x-n, (..., v_1))
            history = FileHistory.changes(project.id, file, 1, v_x, diffable=True)
            if history:
                first_change = history[-1]
                # we found basefile
                if first_change.change in [
                    PushChangeType.CREATE.value,
                    PushChangeType.UPDATE.value,
                ]:
                    basefile = first_change
                    if v_x == first_change.version.name:
                        # we asked for basefile
                        diffs = []
                    else:
                        # basefile has no diff
                        diffs = [
                            value.diff_file for value in list(reversed(history))[1:]
                        ]
                # file was removed (or renamed for backward compatibility)
                else:
                    pass

        return basefile, diffs

    @classmethod
    def get_basefile(cls, file_path_id: int, version: int) -> Optional[FileHistory]:
        """Get basefile (start of file diffable history) for diff file change at some version"""
        return (
            FileHistory.query.filter_by(file_path_id=file_path_id)
            .filter(
                FileHistory.project_version_name < version,
                FileHistory.change.in_(
                    [PushChangeType.CREATE.value, PushChangeType.UPDATE.value]
                ),
            )
            .order_by(desc(FileHistory.project_version_name))
            .first()
        )


class FileDiff(db.Model):
    """File diffs related to versioned files, also contain higher order (rank) merged diffs"""

    id = db.Column(db.BigInteger, primary_key=True, autoincrement=True)
    file_path_id = db.Column(
        db.BigInteger,
        db.ForeignKey("project_file_path.id", ondelete="CASCADE"),
        nullable=False,
    )
    # reference to actual full gpkg file
    basefile_id = db.Column(
        db.BigInteger,
        db.ForeignKey("file_history.id", ondelete="CASCADE"),
        index=True,
        nullable=False,
    )
    path = db.Column(db.String, nullable=False, index=True)
    # exponential order of merged diff, 0 is a source diff file uploaded by user, > 0 is merged diff
    rank = db.Column(db.Integer, nullable=False, index=True)
    # to which project version is this linked
    version = db.Column(db.Integer, nullable=False, index=True)
    # path on FS relative to project directory
    location = db.Column(db.String)
    size = db.Column(db.BigInteger, nullable=False)
    checksum = db.Column(db.String, nullable=False)

    __table_args__ = (
        db.UniqueConstraint("file_path_id", "rank", "version", name="unique_diff"),
        db.Index("ix_file_diff_file_path_id_version_rank", file_path_id, version, rank),
    )

    def __init__(
        self,
        basefile: FileHistory,
        path: str,
        size: int,
        checksum: str,
        rank: int,
        version: int,
    ):
        self.basefile_id = basefile.id
        self.file_path_id = basefile.file_path_id
        self.path = path
        self.size = size
        self.checksum = checksum
        self.rank = rank
        self.version = version

        if rank > 0:
            self.location = f"diffs/{path}"
        else:
            self.location = f"v{version}/{path}"


class ProjectVersion(db.Model):
    id = db.Column(db.Integer, primary_key=True, autoincrement=True)
    name = db.Column(db.Integer, index=True)
    project_id = db.Column(
        UUID(as_uuid=True), db.ForeignKey("project.id", ondelete="CASCADE"), index=True
    )
    created = db.Column(db.DateTime, default=datetime.utcnow, index=True)
    author_id = db.Column(
        db.Integer, db.ForeignKey("user.id"), index=True, nullable=True
    )
    user_agent = db.Column(db.String, index=True)
    ip_address = db.Column(db.String, index=True)
    ip_geolocation_country = db.Column(
        db.String, index=True
    )  # geolocation country derived from IP (with celery job)
    project_size = db.Column(
        BIGINT, nullable=False, default=0, index=True
    )  # size of project at current version (incl. files from older versions)
    project = db.relationship(
        "Project",
        uselist=False,
    )
    device_id = db.Column(db.String, index=True, nullable=True)
    author = db.relationship("User", uselist=False, lazy="joined")

    __table_args__ = (
        db.UniqueConstraint("project_id", "name"),
        db.Index(
            "ix_project_version_project_id_name",
            project_id,
            nullslast(name.asc()),
        ),
    )

    def __init__(
        self,
        project: Project,
        name: int,
        author_id: int,
        changes: List[ProjectFileChange],
        ip: str,
        user_agent: str = None,
        device_id: str = None,
    ):
        self.project = project
        self.project_id = project.id
        self.name = name
        self.author_id = author_id
        self.user_agent = user_agent
        self.ip_address = ip
        self.device_id = device_id

        latest_files_map = {
            fh.path: fh.id
            for fh in FileHistory.query.filter(
                FileHistory.id.in_(self.project.latest_project_files.file_history_ids)
            ).all()
        }

        changed_files_paths = set(change.path for change in changes)
        existing_files_map = {
            f.path: f
            for f in ProjectFilePath.query.filter_by(project_id=self.project_id)
            .filter(ProjectFilePath.path.in_(changed_files_paths))
            .all()
        }

<<<<<<< HEAD
        for key in (
            ("added", PushChangeType.CREATE),
            ("updated", PushChangeType.UPDATE),
            ("removed", PushChangeType.DELETE),
        ):
            change_attr = key[0]
            change_type = key[1]

            for upload_file in getattr(changes, change_attr):
                is_diff_change = (
                    change_type is PushChangeType.UPDATE
                    and upload_file.diff is not None
                )

                file = existing_files_map.get(
                    upload_file.path, ProjectFilePath(self.project_id, upload_file.path)
                )
                fh = FileHistory(
                    file=file,
                    size=upload_file.size,
                    checksum=upload_file.checksum,
                    location=upload_file.location,
                    diff=(
                        asdict(upload_file.diff)
                        if (is_diff_change and upload_file.diff)
                        else None
                    ),
                    change=(
                        PushChangeType.UPDATE_DIFF if is_diff_change else change_type
                    ),
                    version_name=self.name,
                )
                fh.version = self
                fh.project_version_name = self.name
                db.session.add(fh)
                db.session.flush()
=======
        for item in changes:
            # get existing DB file reference or create a new one (for added files)
            db_file = existing_files_map.get(
                item.path, ProjectFilePath(self.project_id, item.path)
            )
            fh = FileHistory(
                file=db_file,
                size=item.size,
                checksum=item.checksum,
                location=item.location,
                diff=(
                    asdict(item.diff)
                    if (item.change is PushChangeType.UPDATE_DIFF and item.diff)
                    else null()
                ),
                change=item.change,
            )
            fh.version = self
            fh.project_version_name = self.name
            db.session.add(fh)
            db.session.flush()
>>>>>>> de2f3e7d

            if item.change is PushChangeType.DELETE:
                latest_files_map.pop(fh.path, None)
            else:
                latest_files_map[fh.path] = fh.id

        # update cached values in project and push to transaction buffer so that self.files is up-to-date
        self.project.latest_project_files.file_history_ids = latest_files_map.values()
        db.session.flush()
        self.project.disk_usage = (
            sum(f.size for f in self.project.files) if self.project.files else 0
        )
        self.project.latest_version = self.name
        self.project.tags = self.resolve_tags()
        self.project_size = self.project.disk_usage
        db.session.flush()

    @staticmethod
    def from_v_name(name: str) -> int:
        """Parsed version name as integer (v5 -> 5)"""
        return int(name.strip().replace("v", ""))

    @staticmethod
    def to_v_name(name: int) -> str:
        """Parsed version name as string with prefix (5 -> v5)
        Used in public API and as part of file path on FS.
        """
        return "v" + str(name)

    def _files_from_start(self):
        """Calculate version files using lookup from the first version
        Strategy: From all project files get the latest file change before or at the specific version.
        If that change was not 'delete', file is present.
        """
        query = f"""
            WITH latest_changes AS (
                SELECT
                    fp.id,
                    max(pv.name) AS version
                FROM
                    project_version pv
                LEFT OUTER JOIN file_history fh ON fh.version_id = pv.id
                LEFT OUTER JOIN project_file_path fp ON fp.id = fh.file_path_id
                WHERE
                    pv.project_id = :project_id
                    AND pv.name <= :version
                GROUP BY
                    fp.id
            )
            SELECT
                fp.path,
                fh.size,
                fh.location,
                fh.checksum,
                pv.created AS mtime,
                fd.path as diff_path,
                fd.size as diff_size,
                fd.checksum as diff_checksum,
                fd.location as diff_location
            FROM latest_changes ch
            LEFT OUTER JOIN file_history fh ON (fh.file_path_id = ch.id AND fh.project_version_name = ch.version)
            LEFT OUTER JOIN project_file_path fp ON fp.id = fh.file_path_id
            LEFT OUTER JOIN project_version pv ON pv.id = fh.version_id
            LEFT OUTER JOIN file_diff fd ON fd.file_path_id = fh.file_path_id AND fd.version = fh.project_version_name and fd.rank = 0
            WHERE fh.change != 'delete';
        """
        params = {"project_id": self.project_id, "version": self.name}
        return db.session.execute(query, params).fetchall()

    def _files_from_end(self):
        """Calculate version files using lookup from the last version
        Strategy: Get project files which could be present at specific version. These are either latest files or
        files that were delete after the version (and thus not necessarily present now). From these candidates
        get the latest file change before or at the specific version. If that change was not 'delete', file is present.
        """
        query = f"""
            WITH files_changes_before_version AS (
                WITH files_candidates AS (
                    -- files removed later (but created anytime)
                    SELECT DISTINCT
                        fh.file_path_id AS file_id
                    FROM project_version pv
                    LEFT OUTER JOIN file_history fh ON fh.version_id = pv.id
                    WHERE
                        pv.project_id = :project_id
                        AND pv.name > :version
                        AND fh.change = 'delete'
                    -- union with current files
                    UNION
                    SELECT
                        fh.file_path_id AS file_id
                    FROM file_history fh
                    WHERE fh.id IN (
                        SELECT unnest(file_history_ids)
                        FROM latest_project_files
                        WHERE project_id = :project_id
                    )
                )
                SELECT
                    fs.file_id,
                    max(fh.project_version_name) AS version
                FROM files_candidates fs
                -- there can be candidates which do not have records in earlier versions
                INNER JOIN file_history fh ON fh.file_path_id = fs.file_id
                WHERE
                    fh.project_version_name <= :version
                GROUP BY
                    fs.file_id
            )
            SELECT
                fp.path,
                fh.size,
                fh.location,
                fh.checksum,
                pv.created AS mtime,
                fd.path as diff_path,
                fd.size as diff_size,
                fd.checksum as diff_checksum,
                fd.location as diff_location
            FROM files_changes_before_version ch
            INNER JOIN file_history fh ON (fh.file_path_id = ch.file_id AND fh.project_version_name = ch.version)
            INNER JOIN project_file_path fp ON fp.id = fh.file_path_id
            INNER JOIN project_version pv ON pv.id = fh.version_id
            LEFT OUTER JOIN file_diff fd ON fd.file_path_id = fh.file_path_id AND fd.version = fh.project_version_name and fd.rank = 0
            WHERE fh.change != 'delete'
            ORDER BY fp.path;
        """
        params = {"project_id": self.project_id, "version": self.name}
        return db.session.execute(query, params).fetchall()

    @property
    def files(self) -> List[ProjectFile]:
        # return from cache
        if self.name == self.project.latest_version:
            return self.project.files

        if self.name < self.project.latest_version / 2:
            result = self._files_from_start()
        else:
            result = self._files_from_end()
        files = [
            ProjectFile(
                path=row.path,
                size=row.size,
                checksum=row.checksum,
                location=row.location,
                mtime=row.mtime,
<<<<<<< HEAD
                diff=(
                    File(
                        path=row.diff_path,
                        checksum=row.diff_checksum,
                        size=row.diff_size,
                        location=row.diff_location,
                    )
                    if row.diff_path
                    else None
                ),
=======
                diff=ProjectDiffFile(**row.diff) if row.diff else None,
>>>>>>> de2f3e7d
            )
            for row in result
        ]
        return files

    def resolve_tags(self) -> List[str]:
        tags = []
        qgis_count = 0
        for f in self.files:
            if is_qgis(f.path):
                qgis_count += 1
        if qgis_count == 1:
            tags.extend(["valid_qgis", "input_use"])
        return tags

    def diff_summary(self):
        """Calculate diff summary for versioned files updated with geodiff

        :Example:

        >>> self.diff_summary()
        {
          'base.gpkg': {
            'summary': [
              {'table': 'gpkg_contents', 'insert': 0, 'update': 1, 'delete': 0},
              {'table': 'simple', 'insert': 2, 'update': 0, 'delete': 0}
            ],
            'size': 278
          },
          'fail.gpkg': {
            'error': 'some geodiff error',
            'size': 278
          }
        }

        :return: diffs' summaries for all updated files
        :rtype: dict
        """
        output = {}
        self.project.storage.flush_geodiff_logger()
        for f in self.changes.all():
            if f.change != PushChangeType.UPDATE_DIFF.value:
                continue

            json_file = os.path.join(
                self.project.storage.project_dir, f.location + "-diff-summary"
            )
            changeset = os.path.join(
                self.project.storage.project_dir, f.diff_file.location
            )
            if not os.path.exists(json_file):
                try:
                    self.project.storage.geodiff.list_changes_summary(
                        changeset, json_file
                    )
                except GeoDiffLibError:
                    output[f.path] = {
                        "error": self.project.storage.gediff_log.getvalue(),
                        "size": f.diff_file.size,
                    }
                    continue
            with open(json_file, "r") as jf:
                content = json.load(jf)
                if "geodiff_summary" not in content:
                    continue

                output[f.path] = {
                    "summary": content["geodiff_summary"],
                    "size": f.diff_file.size,
                }

        return output

    def changes_count(self) -> Dict:
        """Return number of changes by type"""
        query = f"SELECT change, COUNT(change) FROM file_history WHERE version_id = :version_id GROUP BY change;"
        params = {"version_id": self.id}
        result = db.session.execute(query, params).fetchall()
        return {row[0]: row[1] for row in result}

    @property
    def zip_path(self):
        return os.path.join(
            current_app.config["PROJECTS_ARCHIVES_DIR"],
            f"{self.project_id}-{self.to_v_name(self.name)}.zip",
        )


class Upload(db.Model):
    id = db.Column(db.String, primary_key=True)
    project_id = db.Column(
        UUID(as_uuid=True), db.ForeignKey("project.id", ondelete="CASCADE"), index=True
    )
    # project version where upload is initiated from
    version = db.Column(db.Integer, index=True)
    changes = db.Column(db.JSON)
    user_id = db.Column(
        db.Integer, db.ForeignKey("user.id", ondelete="CASCADE"), nullable=True
    )
    created = db.Column(db.DateTime, default=datetime.utcnow)

    user = db.relationship("User")
    project = db.relationship(
        "Project",
        uselist=False,
        backref=db.backref(
            "uploads", single_parent=True, lazy="dynamic", cascade="all,delete"
        ),
    )
    __table_args__ = (db.UniqueConstraint("project_id", "version"),)

    def __init__(self, project: Project, version: int, changes: dict, user_id: int):
        self.id = str(uuid.uuid4())
        self.project_id = project.id
        self.version = version
        self.changes = ChangesSchema().dump(changes)
        self.user_id = user_id

    @property
    def upload_dir(self):
        return os.path.join(self.project.storage.project_dir, "tmp", self.id)

    @property
    def lockfile(self):
        return os.path.join(self.upload_dir, "lockfile")

    def is_active(self):
        """Check if upload is still active because there was a ping (lockfile update) from underlying process"""
        return os.path.exists(self.lockfile) and (
            time.time() - os.path.getmtime(self.lockfile)
            < current_app.config["LOCKFILE_EXPIRATION"]
        )

    def clear(self):
        """Clean up pending upload.
        Uploaded files and table records are removed, and another upload can start.
        """
        move_to_tmp(self.upload_dir, self.id)
        db.session.delete(self)
        db.session.commit()

    def process_chunks(
        self, use_shared_chunk_dir: bool
    ) -> Tuple[List[ProjectFileChange], Dict]:
        """Concatenate chunks into single file and apply gpkg updates if needed"""
        errors = {}
        project_path = get_project_path(self.project)
        v_next_version = ProjectVersion.to_v_name(self.project.next_version())
        chunks_map = {
            f["path"]: f["chunks"]
            for f in self.changes["added"] + self.changes["updated"]
        }
        file_changes = files_changes_from_upload(self.changes, v_next_version)
        to_remove = [i.path for i in file_changes if i.change == PushChangeType.DELETE]
        current_files = [f for f in self.project.files if f.path not in to_remove]

        with Toucher(self.lockfile, 5):
            for f in file_changes:
                if f.change == PushChangeType.DELETE:
                    continue

                f_location = (
                    f.diff.location
                    if f.change == PushChangeType.UPDATE_DIFF
                    else f.location
                )
                temporary_location = os.path.join(self.upload_dir, "files", f_location)
                os.makedirs(os.path.dirname(temporary_location), exist_ok=True)
                with open(temporary_location, "wb") as dest:
                    try:
                        for chunk_id in chunks_map.get(f.path, []):
                            # based on API version location for uploaded chunks differs
                            if use_shared_chunk_dir:
                                chunk_file = get_chunk_location(chunk_id)
                            else:
                                chunk_file = os.path.join(
                                    self.upload_dir, "chunks", chunk_id
                                )

                            if not os.path.exists(chunk_file):
                                errors[f.path] = FileSyncErrorType.CORRUPTED.value
                                continue

                            with open(chunk_file, "rb") as src:
                                data = src.read(8192)
                                while data:
                                    dest.write(data)
                                    data = src.read(8192)

                    except IOError:
                        logging.exception(
                            f"Failed to process chunk: {chunk_id} in project {project_path}"
                        )
                        errors[f.path] = FileSyncErrorType.CORRUPTED.value
                        continue

                if (
                    not f.change == PushChangeType.UPDATE_DIFF
                    and not is_supported_type(temporary_location)
                ):
                    logging.info(f"Rejecting blacklisted file: {temporary_location}")
                    errors[f.path] = FileSyncErrorType.UNSUPPORTED.value
                    continue

                # check if .gpkg file is valid
                if is_versioned_file(temporary_location) and not f.is_valid_gpkg():
                    errors[f.path] = FileSyncErrorType.CORRUPTED.value
                    continue

                expected_size = (
                    f.diff.size if f.change == PushChangeType.UPDATE_DIFF else f.size
                )
                if expected_size != os.path.getsize(temporary_location):
                    logging.error(
                        f"Data integrity check has failed on file {f.path} in project {project_path}",
                        exc_info=True,
                    )
                    errors[f.path] = FileSyncErrorType.CORRUPTED.value
                    continue

                # for updates try to apply diff to create a full updated gpkg file or from full .gpkg try to create corresponding diff
                if f.change in (
                    PushChangeType.UPDATE,
                    PushChangeType.UPDATE_DIFF,
                ) and is_versioned_file(f.path):
                    current_file = next(
                        (i for i in current_files if i.path == f.path), None
                    )
                    if not current_file:
                        errors[f.path] = (
                            f"{FileSyncErrorType.SYNC_ERROR.value}: file not found on server"
                        )
                        continue

                    if f.diff:
                        changeset = temporary_location
                        patched_file = os.path.join(
                            self.upload_dir, "files", f.location
                        )

                        result = self.project.storage.apply_diff(
                            current_file, changeset, patched_file
                        )
                        if result.ok():
                            checksum, size = result.value
                            f.checksum = checksum
                            f.size = size
                        else:
                            errors[f.path] = (
                                f"{FileSyncErrorType.SYNC_ERROR.value}: project {self.project.workspace.name}/{self.project.name}, {result.value}"
                            )
                    else:
                        diff_name = mergin_secure_filename(
                            f.path + "-diff-" + str(uuid.uuid4())
                        )
                        changeset = os.path.join(
                            self.upload_dir, "files", v_next_version, diff_name
                        )
                        patched_file = temporary_location
                        result = self.project.storage.construct_diff(
                            current_file, changeset, patched_file
                        )
                        if result.ok():
                            checksum, size = result.value
                            f.diff = ProjectDiffFile(
                                checksum=checksum,
                                size=size,
                                path=diff_name,
                                location=os.path.join(v_next_version, diff_name),
                            )
                            f.change = PushChangeType.UPDATE_DIFF
                        else:
                            # if diff cannot be constructed it would be a force update
                            logging.warning(
                                f"Geodiff: create changeset error {result.value}"
                            )
        return file_changes, errors


class RequestStatus(Enum):
    ACCEPTED = "accepted"
    DECLINED = "declined"

    @classmethod
    def values(cls):
        return [member.value for member in cls.__members__.values()]


class AccessRequest(db.Model):
    id = db.Column(db.Integer, primary_key=True, autoincrement=True)
    project_id = db.Column(
        UUID(as_uuid=True), db.ForeignKey("project.id", ondelete="CASCADE"), index=True
    )
    requested_by = db.Column(
        db.Integer, db.ForeignKey("user.id", ondelete="CASCADE"), nullable=False
    )
    requested_at = db.Column(
        db.DateTime, default=datetime.utcnow, index=True, nullable=False
    )
    resolved_by = db.Column(
        db.Integer, db.ForeignKey("user.id", ondelete="CASCADE"), nullable=True
    )
    resolved_at = db.Column(db.DateTime, nullable=True, index=True)
    # how request was resolved: accepted / declined
    status = db.Column(
        ENUM(*RequestStatus.values(), name="request_status"), nullable=True, index=True
    )

    project = db.relationship("Project", uselist=False)

    def __init__(self, project, user_id):
        self.project_id = project.id
        self.requested_by = user_id

    @property
    def expire(self):
        return self.requested_at + timedelta(
            seconds=current_app.config["PROJECT_ACCESS_REQUEST"]
        )

    def accept(self, permissions):
        """Accept project access request"""
        PERMISSION_PROJECT_ROLE = {
            "read": ProjectRole.READER,
            "edit": ProjectRole.EDITOR,
            "write": ProjectRole.WRITER,
            "owner": ProjectRole.OWNER,
        }

        self.project.set_role(
            self.requested_by, PERMISSION_PROJECT_ROLE.get(permissions)
        )
        self.resolve(RequestStatus.ACCEPTED, current_user.id)
        db.session.commit()

    def resolve(self, status: RequestStatus, resolved_by=None):
        """Resolve request"""
        self.status = status.value
        self.resolved_by = resolved_by
        self.resolved_at = datetime.utcnow()


class SyncFailuresHistory(db.Model):
    """DB model for tracking (outside of mergin) project sync failures
    Model is only loosely coupled with Project, so even if project is gone, history of failures remains.
    """

    id = db.Column(db.Integer, primary_key=True)
    project_id = db.Column(UUID(as_uuid=True), index=True)  # cached value
    last_version = db.Column(db.String, index=True)
    user_agent = db.Column(db.String, index=True)
    error_type = db.Column(
        db.String, index=True
    )  # e.g. push_start, push_finish, push_lost
    error_details = db.Column(db.String)
    timestamp = db.Column(db.DateTime(), default=datetime.utcnow, index=True)
    user_id = db.Column(
        db.Integer, db.ForeignKey("user.id", ondelete="SET NULL"), nullable=True
    )

    def __init__(self, project, ua, err_type, err_details, user_id):
        self.user_agent = ua
        self.error_type = err_type
        self.error_details = err_details
        self.project_id = project.id
        self.last_version = ProjectVersion.to_v_name(project.latest_version)
        self.user_id = user_id


class GeodiffActionHistory(db.Model):
    """DB model for tracking (outside of mergin) use of geodiff use history, particularly Geodiff.apply_changeset action.
    This might involve other tasks like copying basefile and target files over.

    Model is only loosely coupled with Project, so even if project is gone, history remains.
    """

    id = db.Column(db.Integer, primary_key=True)
    project_id = db.Column(
        UUID(as_uuid=True), nullable=False, index=True
    )  # cached value
    base_version = db.Column(db.String, nullable=False)
    target_version = db.Column(db.String, nullable=False)
    file_name = db.Column(
        db.String, nullable=False, index=True
    )  # relative path of file in project
    file_size = db.Column(BIGINT)  # in bytes
    diff_size = db.Column(db.Integer)  # in bytes
    changes = db.Column(db.Integer)  # number of changes in diff
    action = db.Column(db.String, index=True)  # flask action where geodiff was used
    # these fields are known only after action is performed
    copy_time = db.Column(db.Float)  # in seconds
    checksum_time = db.Column(db.Float)  # in seconds
    geodiff_time = db.Column(db.Float)  # in seconds

    def __init__(
        self,
        project_id,
        base_version: str,
        file: str,
        size: int,
        target_version: str,
        action: str,
        diff_path: str,
    ):
        self.project_id = project_id
        self.base_version = base_version
        self.file_name = file
        self.file_size = size
        self.target_version = target_version
        self.action = action

        if os.path.exists(diff_path):
            self.diff_size = os.path.getsize(diff_path)
            self.changes = GeoDiff().changes_count(diff_path)


class ProjectUser(db.Model):
    """Association table for project membership"""

    __tablename__ = "project_member"

    project_id = db.Column(
        UUID(as_uuid=True),
        db.ForeignKey("project.id", ondelete="CASCADE"),
        primary_key=True,
    )
    user_id = db.Column(
        db.Integer,
        db.ForeignKey("user.id", ondelete="CASCADE"),
        primary_key=True,
    )
    role = db.Column(
        ENUM(
            *[member.value for member in ProjectRole.__members__.values()],
            name="project_role",
        ),
        nullable=False,
    )
    project = db.relationship("Project", back_populates="project_users")
    user = db.relationship("User")<|MERGE_RESOLUTION|>--- conflicted
+++ resolved
@@ -194,9 +194,8 @@
                 checksum=row.checksum,
                 location=row.location,
                 mtime=row.mtime,
-<<<<<<< HEAD
                 diff=(
-                    File(
+                    ProjectDiffFile(
                         path=row.diff_path,
                         size=row.diff_size,
                         checksum=row.diff_checksum,
@@ -205,9 +204,6 @@
                     if row.diff_path
                     else None
                 ),
-=======
-                diff=ProjectDiffFile(**row.diff) if row.diff else None,
->>>>>>> de2f3e7d
             )
             for row in db.session.execute(query, params).fetchall()
         ]
@@ -531,7 +527,6 @@
         return self.file.path
 
     @property
-<<<<<<< HEAD
     def diff(self) -> Optional[FileDiff]:
         """Diff file pushed with UPDATE_DIFF change type.
 
@@ -545,21 +540,14 @@
         ).first()
 
     @property
-    def diff_file(self) -> Optional[File]:
-        if not self.diff:
-            return
-
-        return File(
-            path=self.diff.path,
-            size=self.diff.size,
-            checksum=self.diff.checksum,
-            location=self.diff.location,
-        )
-=======
     def diff_file(self) -> Optional[ProjectDiffFile]:
         if self.diff:
-            return ProjectDiffFile(**self.diff)
->>>>>>> de2f3e7d
+            return ProjectDiffFile(
+                path=self.diff.path,
+                size=self.diff.size,
+                checksum=self.diff.checksum,
+                location=self.diff.location,
+            )
 
     @property
     def mtime(self) -> datetime:
@@ -851,44 +839,6 @@
             .all()
         }
 
-<<<<<<< HEAD
-        for key in (
-            ("added", PushChangeType.CREATE),
-            ("updated", PushChangeType.UPDATE),
-            ("removed", PushChangeType.DELETE),
-        ):
-            change_attr = key[0]
-            change_type = key[1]
-
-            for upload_file in getattr(changes, change_attr):
-                is_diff_change = (
-                    change_type is PushChangeType.UPDATE
-                    and upload_file.diff is not None
-                )
-
-                file = existing_files_map.get(
-                    upload_file.path, ProjectFilePath(self.project_id, upload_file.path)
-                )
-                fh = FileHistory(
-                    file=file,
-                    size=upload_file.size,
-                    checksum=upload_file.checksum,
-                    location=upload_file.location,
-                    diff=(
-                        asdict(upload_file.diff)
-                        if (is_diff_change and upload_file.diff)
-                        else None
-                    ),
-                    change=(
-                        PushChangeType.UPDATE_DIFF if is_diff_change else change_type
-                    ),
-                    version_name=self.name,
-                )
-                fh.version = self
-                fh.project_version_name = self.name
-                db.session.add(fh)
-                db.session.flush()
-=======
         for item in changes:
             # get existing DB file reference or create a new one (for added files)
             db_file = existing_files_map.get(
@@ -902,15 +852,15 @@
                 diff=(
                     asdict(item.diff)
                     if (item.change is PushChangeType.UPDATE_DIFF and item.diff)
-                    else null()
+                    else None
                 ),
                 change=item.change,
+                version_name=self.name,
             )
             fh.version = self
             fh.project_version_name = self.name
             db.session.add(fh)
             db.session.flush()
->>>>>>> de2f3e7d
 
             if item.change is PushChangeType.DELETE:
                 latest_files_map.pop(fh.path, None)
@@ -1058,9 +1008,8 @@
                 checksum=row.checksum,
                 location=row.location,
                 mtime=row.mtime,
-<<<<<<< HEAD
                 diff=(
-                    File(
+                    ProjectDiffFile(
                         path=row.diff_path,
                         checksum=row.diff_checksum,
                         size=row.diff_size,
@@ -1069,9 +1018,6 @@
                     if row.diff_path
                     else None
                 ),
-=======
-                diff=ProjectDiffFile(**row.diff) if row.diff else None,
->>>>>>> de2f3e7d
             )
             for row in result
         ]
