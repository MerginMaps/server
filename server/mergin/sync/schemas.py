--- conflicted
+++ resolved
@@ -3,30 +3,14 @@
 # SPDX-License-Identifier: AGPL-3.0-only OR LicenseRef-MerginMaps-Commercial
 
 import re
-<<<<<<< HEAD
-from marshmallow import fields, post_dump
-=======
-from datetime import datetime
-from marshmallow import fields, pre_dump, post_dump, ValidationError, Schema
->>>>>>> 655d1132
+from marshmallow import fields, ValidationError, Schema, post_dump
 from flask_login import current_user
 from flask import current_app
 
 from .. import ma
-<<<<<<< HEAD
-from .permissions import ProjectPermissions, get_user_project_role
-from .models import (
-    Project,
-    ProjectVersion,
-    AccessRequest,
-    FileHistory,
-)
 from .files import ProjectFileSchema, LocalFileSchema
-=======
-from .utils import resolve_tags
 from .permissions import ProjectPermissions
-from .models import Project, ProjectVersion, AccessRequest
->>>>>>> 655d1132
+from .models import Project, ProjectVersion, AccessRequest, FileHistory
 from ..app import DateTimeWithZ
 from ..auth.models import User
 
