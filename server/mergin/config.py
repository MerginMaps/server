# Copyright (C) Lutra Consulting Limited
#
# SPDX-License-Identifier: AGPL-3.0-only OR LicenseRef-MerginMaps-Commercial

import os
from .version import get_version
from decouple import config, Csv

config_dir = os.path.abspath(os.path.dirname(__file__))


class Configuration(object):
    # flask/connexion variables
    DEBUG = config("FLASK_DEBUG", default=False, cast=bool)
    TESTING = config("TESTING", default=False, cast=bool)
    SECRET_KEY = config("SECRET_KEY")
    # to enable swagger UI console (for tests only)
    SWAGGER_UI = config("SWAGGER_UI", default=False, cast=bool)
    # expiration time in seconds
    WTF_CSRF_TIME_LIMIT = config("WTF_CSRF_TIME_LIMIT", default=3600 * 24, cast=int)
    WTF_CSRF_ENABLED = config("WTF_CSRF_ENABLED", default=True, cast=bool)

    # Mergin DB related
    SQLALCHEMY_TRACK_MODIFICATIONS = config(
        "SQLALCHEMY_TRACK_MODIFICATIONS", default=False, cast=bool
    )
    SQLALCHEMY_ENGINE_OPTIONS = {
        "pool_size": config("DB_POOL_SIZE", default=2, cast=int),
        # max_overflow set to SQLAlchemy default https://docs.sqlalchemy.org/en/14/core/engines.html
        "max_overflow": config("DB_POOL_MAX_OVERFLOW", default=10, cast=int),
        "pool_timeout": config("DB_POOL_TIMEOUT", default=300, cast=int),
    }
    DB_USER = config("DB_USER", default="postgres")
    DB_PASSWORD = config("DB_PASSWORD", default="postgres")
    DB_HOST = config("DB_HOST", default="localhost")
    DB_PORT = config("DB_PORT", default=5002, cast=int)
    DB_DATABASE = config("DB_DATABASE", default="postgres")
    DB_APPLICATION_NAME = config("DB_APPLICATION_NAME", default="mergin")
    SQLALCHEMY_DATABASE_URI = os.getenv(
        "SQLALCHEMY_DATABASE_URI",
        f"postgresql://{DB_USER}:{DB_PASSWORD}@{DB_HOST}:{DB_PORT}/{DB_DATABASE}?application_name={DB_APPLICATION_NAME}",
    )

    # for flask mail
    MAIL_SERVER = config("MAIL_SERVER", default="localhost")
    MAIL_PORT = config("MAIL_PORT", default=587, cast=int)
    MAIL_USE_TLS = config("MAIL_USE_TLS", default=True, cast=bool)
    MAIL_USE_SSL = config("MAIL_USE_SSL", default=False, cast=bool)
    MAIL_DEFAULT_SENDER = config("MAIL_DEFAULT_SENDER")
    MAIL_BCC = config("MAIL_BCC")
    MAIL_USERNAME = config("MAIL_USERNAME")
    MAIL_PASSWORD = config("MAIL_PASSWORD")
    MAIL_DEBUG = config("MAIL_SUPPRESS_SEND", default=False, cast=bool)
    MAIL_SUPPRESS_SEND = config("MAIL_SUPPRESS_SEND", default=True, cast=bool)

    # celery
    CELERY_IMPORTS = config(
        "CELERY_IMPORTS", default="mergin.celery", cast=Csv(post_process=tuple)
    )
    BROKER_URL = config("BROKER_URL", default="redis://172.17.0.1:6379/0")
    BROKER_TRANSPORT_OPTIONS = config(
        "BROKER_TRANSPORT_OPTIONS", default="{}", cast=eval
    )
    CELERY_RESULT_BACKEND = config(
        "CELERY_RESULT_BACKEND", default="redis://172.17.0.1:6379/0"
    )
    CELERY_RESULT_BACKEND_TRANSPORT_OPTIONS = config(
        "CELERY_RESULT_BACKEND_TRANSPORT_OPTIONS", default="{}", cast=eval
    )
    CELERY_ACKS_LATE = config("CELERY_ACKS_LATE", default=False, cast=bool)
    CELERYD_CONCURRENCY = config("CELERYD_CONCURRENCY", default=1, cast=int)
    CELERYD_PREFETCH_MULTIPLIER = config(
        "CELERYD_PREFETCH_MULTIPLIER", default=4, cast=int
    )
    CELERY_ROUTES = config("CELERY_ROUTES", default="{}", cast=eval)

    # deployment URL (e.g. for links generated in emails)
    MERGIN_BASE_URL = config("MERGIN_BASE_URL", default="")
    # for link to logo in emails
    MERGIN_LOGO_URL = config("MERGIN_LOGO_URL", default="")

    MERGIN_SUBSCRIPTIONS = config("MERGIN_SUBSCRIPTIONS", default=False, cast=bool)
    MERGIN_TESTING = config("MERGIN_TESTING", default=False, cast=bool)
    DOCS_URL = config("DOCS_URL", default="https://merginmaps.com/docs").rstrip("/")

    # default workspace settings
    GLOBAL_WORKSPACE = config("GLOBAL_WORKSPACE", default="mergin")
    GLOBAL_STORAGE = config("GLOBAL_STORAGE", default=1024 * 1024 * 1024, cast=int)
    GLOBAL_READ = config("GLOBAL_READ", default=False, cast=bool)
    GLOBAL_WRITE = config("GLOBAL_WRITE", default=False, cast=bool)
    GLOBAL_ADMIN = config("GLOBAL_ADMIN", default=False, cast=bool)

    # can users create their own account or is it reserved for superuser only
    USER_SELF_REGISTRATION = config("USER_SELF_REGISTRATION", default=False, cast=bool)

    # build hash number
    BUILD_HASH = config("BUILD_HASH", default="")
<<<<<<< HEAD

    # whether to run flask app with gevent worker type in gunicorn
    # using gevent type of worker impose some requirements on code, e.g. to be greenlet safe, custom timeouts
    GEVENT_WORKER = config("GEVENT_WORKER", default=False, cast=bool)
    GEVENT_REQUEST_TIMEOUT = config("GEVENT_REQUEST_TIMEOUT", default=30, cast=int)
=======
    # backend version
    VERSION = config("VERSION", default=get_version())
    SERVER_TYPE = config("SERVER_TYPE", default="ce")
>>>>>>> b0d4be82
<|MERGE_RESOLUTION|>--- conflicted
+++ resolved
@@ -95,14 +95,12 @@
 
     # build hash number
     BUILD_HASH = config("BUILD_HASH", default="")
-<<<<<<< HEAD
+
+    # backend version
+    VERSION = config("VERSION", default=get_version())
+    SERVER_TYPE = config("SERVER_TYPE", default="ce")
 
     # whether to run flask app with gevent worker type in gunicorn
     # using gevent type of worker impose some requirements on code, e.g. to be greenlet safe, custom timeouts
     GEVENT_WORKER = config("GEVENT_WORKER", default=False, cast=bool)
-    GEVENT_REQUEST_TIMEOUT = config("GEVENT_REQUEST_TIMEOUT", default=30, cast=int)
-=======
-    # backend version
-    VERSION = config("VERSION", default=get_version())
-    SERVER_TYPE = config("SERVER_TYPE", default="ce")
->>>>>>> b0d4be82
+    GEVENT_REQUEST_TIMEOUT = config("GEVENT_REQUEST_TIMEOUT", default=30, cast=int)