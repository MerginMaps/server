Please add your GitHub username and date to the lists below to sign that:
 
A/ You have read and agree to the individual CLA: https://merginmaps.com/licenses/individual-cla

* `alhirzel`, 20th December 2023
* `uprel`, 18th March 2024

B/ I have read and agree with entity CLA for my company: https://merginmaps.com/licenses/entity-cla

* `your_name_here`

C/ My company has custom contribution contract with Lutra Consulting Ltd. or I am employee or have personal development contract with Lutra Consulting Ltd.

* PeterPetrik, 31st March 2023
* tomasMizera, 31st March 2023
* MarcelGeo, 19th April 2023
* harminius, 18th Aril 2023
* varmar05, 12th April 2023
* lavor, 26th April 2023
* luxusko, 25th August 2023
* jozef-budac, 30th January 2024
<<<<<<< HEAD
* fernandinand, 9th April 2025
=======
* fernandinand, 13th March 2025
>>>>>>> 52789688
<|MERGE_RESOLUTION|>--- conflicted
+++ resolved
@@ -19,8 +19,4 @@
 * lavor, 26th April 2023
 * luxusko, 25th August 2023
 * jozef-budac, 30th January 2024
-<<<<<<< HEAD
-* fernandinand, 9th April 2025
-=======
-* fernandinand, 13th March 2025
->>>>>>> 52789688
+* fernandinand, 13th March 2025