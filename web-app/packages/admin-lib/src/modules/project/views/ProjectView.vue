--- conflicted
+++ resolved
@@ -48,13 +48,8 @@
     }
   },
   setup(props) {
-<<<<<<< HEAD
     const dialogStore = useDialogStore()
     const formStore = useFormStore()
-=======
-    const { show } = useActions('dialogModule', ['show'])
-    const { handleError } = useActions('formModule', ['handleError'])
->>>>>>> b27913ad
 
     function openCloneDialog() {
       const dialogProps = {
@@ -64,22 +59,14 @@
       const dialog = { maxWidth: 580, persistent: true }
       const listeners = {
         error: (error, data) => {
-<<<<<<< HEAD
           formStore.handleError({
-=======
-          handleError({
->>>>>>> b27913ad
             componentId: data.merginComponentUuid,
             error,
             generalMessage: 'Failed to clone project'
           })
         }
       }
-<<<<<<< HEAD
       dialogStore.show({
-=======
-      show({
->>>>>>> b27913ad
         component: CloneDialog,
         params: {
           props: dialogProps,
