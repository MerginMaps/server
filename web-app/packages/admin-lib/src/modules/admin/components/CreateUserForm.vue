<!--
Copyright (C) Lutra Consulting Limited

SPDX-License-Identifier: AGPL-3.0-only OR LicenseRef-MerginMaps-Commercial
-->

<template>
  <v-form @submit.prevent ref="form">
    <v-card v-on:keyup.enter="submit" v-on:keyup.esc="close">
      <v-card-title>
        <span class="text-h5">
          <span>Create user</span>
        </span>
      </v-card-title>
      <v-card-text>
        <v-text-field
          placeholder="Username"
          name="username"
          color="inputColor"
          v-model="username"
          :error-messages="errors.username"
        />
        <v-text-field
          placeholder="Email"
          name="email"
          color="inputColor"
          v-model="email"
          :error-messages="errors.email"
        />
        <v-layout align-center>
          <v-text-field
            placeholder="Password"
            name="password"
            color="inputColor"
            v-model="password"
            :append-icon="passwordVisible ? 'visibility_off' : 'visibility'"
            @click:append="passwordVisible = !passwordVisible"
            :type="passwordVisible ? 'text' : 'password'"
            :error-messages="errors.password"
          />
          <v-tooltip
            top
            color="orange"
            max-width="350"
            content-class="form-tooltip"
          >
            <template v-slot:activator="{ on }">
              <v-icon v-on="on" class="ml-1 mb-1">info</v-icon>
            </template>
            <ul>
              <li>Password must be at least 8 characters long.</li>
              <li>
                Password must contain at least 3 character categories among the
                following:
                <ul>
                  <li>Lowercase characters (a-z)</li>
                  <li>Uppercase characters (A-Z)</li>
                  <li>Digits (0-9)</li>
                  <li>Special characters</li>
                </ul>
              </li>
            </ul>
          </v-tooltip>
        </v-layout>
        <slot />

        <v-card-actions>
          <v-spacer />
          <v-btn class="black--text" @click="close"> Close</v-btn>
          <v-btn
            class="orange white--text"
            :disabled="invalidInput"
            @click="submit"
          >
            Submit
          </v-btn>
        </v-card-actions>
      </v-card-text>
    </v-card>
  </v-form>
</template>

<script lang="ts">
<<<<<<< HEAD
import {
  postRetryCond,
  htmlUtils,
  useDialogStore,
  useNotificationStore,
  useFormStore
} from '@mergin/lib'
import { mapActions, mapState } from 'pinia'
import { defineComponent } from 'vue'

export default defineComponent({
=======
import { htmlUtils } from '@mergin/lib'
import Vue from 'vue'
import { mapActions } from 'vuex'

import { AdminApi, CreateUserData } from '..'

export default Vue.extend({
>>>>>>> 47b16679
  data() {
    return {
      isValid: null,
      username: '',
      email: '',
      password: '',
      passwordVisible: false
    }
  },
  computed: {
    ...mapState(useFormStore, ['getErrorByComponentId']),

    invalidInput() {
      return this.isValid === null
        ? this.validateInput(this.$data)
        : !this.isValid
    },
    errors() {
      return this.getErrorByComponentId(this.merginComponentUuid) ?? {}
    }
  },
  beforeDestroy() {
    this.clearErrors({
      componentId: this.merginComponentUuid,
      keepNotification: true
    })
  },

  methods: {
    ...mapActions(useDialogStore, ['close']),
    ...mapActions(useNotificationStore, ['show']),
    ...mapActions(useFormStore, ['clearErrors', 'handleError']),

    validateInput(data) {
      return ['username', 'email', 'password'].some((k) => data[k] === '')
    },
    submit() {
      const data: CreateUserData = {
        username: this.username.trim(),
        email: this.email.trim(),
        password: this.password,
        confirm: this.password
      }
      htmlUtils.waitCursor(true)
<<<<<<< HEAD
      this.clearErrors({ componentId: this.merginComponentUuid })
      // TODO: JM - move to user api (and store action)
      this.$http
        .post('/app/auth/user', data, {
          'axios-retry': {
            retries: 5,
            retryCondition: (error) => postRetryCond(error)
          }
        })
=======
      AdminApi.createUser(data)
>>>>>>> 47b16679
        .then(() => {
          this.close()
          this.$emit('success')
          this.show({
            text: 'User created'
          })
        })
        .catch((err) => {
          const msg =
            err.response.data && err.response.data.detail
              ? err.response.data.detail
              : 'Failed to create user'
          this.handleError({
            componentId: this.merginComponentUuid,
            error: err,
            generalMessage: msg
          })
        })
        .finally(() => htmlUtils.waitCursor(false))
    }
  }
})
</script>

<style lang="scss" scoped>
.v-tooltip {
  cursor: default;
}
</style>

<style lang="scss">
.form-tooltip {
  opacity: 0.95 !important;

  ul {
    padding-left: 1em;
  }
}
</style><|MERGE_RESOLUTION|>--- conflicted
+++ resolved
@@ -81,9 +81,7 @@
 </template>
 
 <script lang="ts">
-<<<<<<< HEAD
 import {
-  postRetryCond,
   htmlUtils,
   useDialogStore,
   useNotificationStore,
@@ -92,16 +90,9 @@
 import { mapActions, mapState } from 'pinia'
 import { defineComponent } from 'vue'
 
-export default defineComponent({
-=======
-import { htmlUtils } from '@mergin/lib'
-import Vue from 'vue'
-import { mapActions } from 'vuex'
-
 import { AdminApi, CreateUserData } from '..'
 
-export default Vue.extend({
->>>>>>> 47b16679
+export default defineComponent({
   data() {
     return {
       isValid: null,
@@ -146,19 +137,8 @@
         confirm: this.password
       }
       htmlUtils.waitCursor(true)
-<<<<<<< HEAD
       this.clearErrors({ componentId: this.merginComponentUuid })
-      // TODO: JM - move to user api (and store action)
-      this.$http
-        .post('/app/auth/user', data, {
-          'axios-retry': {
-            retries: 5,
-            retryCondition: (error) => postRetryCond(error)
-          }
-        })
-=======
       AdminApi.createUser(data)
->>>>>>> 47b16679
         .then(() => {
           this.close()
           this.$emit('success')
