<template>
  <admin-layout>
    <app-container>
      <app-section ground>
        <template #header>
          <h1 class="headline-h3">Account details</h1>
        </template>
      </app-section>
    </app-container>

    <app-container>
      <app-section class="p-4">
        <div class="flex flex-column align-items-center row-gap-3 text-center">
          <PAvatar
            v-if="user"
            :label="$filters.getAvatar(user?.email, user?.username)"
            shape="circle"
            :pt="{
              root: {
                class: 'text-5xl font-semibold text-color-forest',
                style: {
                  width: '120px',
                  height: '120px'
                }
              }
            }"
          />
          <h3 class="headline-h2" data-cy="profile-username">
            {{ user?.username }}
          </h3>
          <p
            class="m-0 paragraph-p6 overflow-wrap-anywhere"
            data-cy="profile-email"
          >
            <i
              v-if="!user?.verified_email"
              v-tooltip.top="{
                value: 'Email verification status'
              }"
              class="ti ti-alert-circle-filled"
              style="color: var(--grape-color)"
            ></i>
            {{ user?.email }}
          </p>
          <dl class="profile-view-detail-list grid grid-nogutter paragraph-p5">
            <div
              class="col-6 flex flex-column align-items-start text-left flex-wrap"
            >
              <dt class="paragraph-p6 opacity-80 mb-2">Full name</dt>
              <dd class="font-semibold" data-cy="profile-name">
                {{ profile?.name || '-' }}
              </dd>
            </div>
            <div class="col-6 flex flex-column align-items-end">
              <dt class="paragraph-p6 opacity-80 mb-2">Registered</dt>
              <dd class="font-semibold" data-cy="profile-registered">
                {{ $filters.date(user?.registration_date) }}
              </dd>
            </div>
          </dl>
        </div>
      </app-section>
    </app-container>
    <app-container v-if="userStore.loggedUser?.id !== user?.id">
      <app-section>
        <template #title>Advanced</template>

        <app-settings :items="settingsItems">
          <template #notifications>
            <div class="flex-shrink-0 paragraph-p1">
              <PInputSwitch
                :model-value="profile?.receive_notifications"
                disabled
              />
            </div>
          </template>
          <template #adminAccess>
            <div class="flex-shrink-0 paragraph-p1">
              <div
                class="flex align-items-center flex-shrink-0"
                data-cy="profile-notification"
              >
                <PButton
                  :severity="user?.is_admin ? 'danger' : 'warning'"
                  :disabled="
                    !instanceStore.configData?.enable_superadmin_assignment
                  "
                  @click="switchAdminAccess"
                  :label="
                    !user?.is_admin
                      ? 'Grant admin access'
                      : 'Revoke admin access'
                  "
                />
              </div>
            </div>
          </template>
          <template #accountActivation>
            <div class="flex-shrink-0">
              <PButton
                @click="changeStatusDialog"
                :severity="user?.active ? 'warning' : 'secondary'"
                :label="
                  user?.active ? 'Deactivate account' : 'Activate account'
                "
                class="w-auto mr-1"
              />
            </div>
          </template>
          <template #deleteAccount>
            <div class="flex-shrink-0">
              <PButton
                @click="confirmDeleteUser"
                severity="danger"
                data-cy="profile-close-account-btn"
                label="Delete account"
              />
            </div>
          </template>
        </app-settings>
      </app-section>
    </app-container>
  </admin-layout>
</template>

<script setup lang="ts">
import {
  ConfirmDialog,
  useDialogStore,
  AppSection,
  AppContainer,
  ConfirmDialogProps,
  AppSettings,
  AppSettingsItemConfig,
<<<<<<< HEAD
  useInstanceStore
=======
  useUserStore
>>>>>>> 45444a08
} from '@mergin/lib'
import { computed, watch } from 'vue'
import { useRoute } from 'vue-router'

import AdminLayout from '@/modules/admin/components/AdminLayout.vue'
import { useAdminStore } from '@/modules/admin/store'

const route = useRoute()
const adminStore = useAdminStore()
const dialogStore = useDialogStore()
<<<<<<< HEAD
const instanceStore = useInstanceStore()
=======
const userStore = useUserStore()
>>>>>>> 45444a08

const settingsItems = computed<AppSettingsItemConfig[]>(() => [
  {
    key: 'notifications',
    title: 'Receive notifications',
    description: profile?.value?.receive_notifications
      ? 'User has enabled receiving notifications'
      : 'User has disabled notifications.'
  },
  {
    key: 'adminAccess',
    title: 'Access to admin panel',
    description: user.value?.is_admin
      ? 'User has access to the admin panel.'
      : 'User does not have access to the admin panel.'
  },
  {
    key: 'accountActivation',
    title: 'Account activation',
    description: user?.value?.active
      ? "The user's account is currently active. Deactivation will lead to a temporary ban from Mergin Maps usage."
      : "The user's account is currently inactive. Activating it will allow access to Mergin Maps."
  },
  {
    key: 'deleteAccount',
    title: 'Delete account',
    description:
      'Deleting this user will remove them and all their data. This action cannot be undone.'
  }
])

const user = computed(() => adminStore.user)
const profile = computed(() => adminStore.user?.profile)
const routeUsername = computed(() => route?.params?.username)

const fetchProfile = (username: string) => {
  adminStore.user = null
  adminStore.fetchUserByName({ username })
}

watch(
  routeUsername,
  (username) => {
    if (username) {
      fetchProfile(username as string)
    }
  },
  { immediate: true }
)

const changeStatusDialog = () => {
  const props: ConfirmDialogProps = user.value.active
    ? {
        confirmText: 'Deactivate',
        severity: 'warning',
        text: 'Do you really want deactivate this account?',
        description:
          'Deactivating this account will lead to a temporary ban from Mergin Maps usage.'
      }
    : {
        text: 'Do you really want activate this account?',
        confirmText: 'Activate'
      }
  const dialog = { header: 'User activation' }
  const listeners = {
    confirm: async () => {
      await adminStore.updateUser({
        username: user.value.username,
        data: {
          active: !user.value.active
        }
      })
    }
  }
  dialogStore.show({
    component: ConfirmDialog,
    params: {
      props,
      listeners,
      dialog
    }
  })
}

const confirmDeleteUser = () => {
  const props: ConfirmDialogProps = {
    text: `Are you sure you want to permanently delete this account?`,
    description: `Deleting this user will remove them
      and all their data. This action cannot be undone. Type in username to confirm:`,
    hint: user.value.username,
    confirmText: 'Delete permanently',
    confirmField: {
      label: 'Username',
      expected: user.value.username
    },
    severity: 'danger'
  }
  const listeners = {
    confirm: async () =>
      await adminStore.deleteUser({ username: user.value.username })
  }
  dialogStore.show({
    component: ConfirmDialog,
    params: { props, listeners, dialog: { header: 'Delete user' } }
  })
}

const switchAdminAccess = async () => {
  const props: ConfirmDialogProps = !user.value?.is_admin
    ? {
        text: `Are you sure to grant access to admin panel to this user?`,
        description: `This person will have full management access to all data on the server. They will see all users and projects and can update or remove them.`,
        hint: user.value.username,
        confirmText: 'Grant access',
        confirmField: {
          label: 'Username',
          expected: user.value.username
        },
        severity: 'warning'
      }
    : {
        text: `Are you sure you want to revoke access to admin panel to this user?`,
        description: `This person will no longer have access to the admin panel.`,
        hint: user.value.username,
        confirmText: 'Revoke access',
        confirmField: {
          label: 'Username',
          expected: user.value.username
        },
        severity: 'danger'
      }
  const listeners = {
    confirm: async () =>
      await adminStore.updateUser({
        username: user.value.username,
        data: {
          active: user.value.active,
          is_admin: !user.value.is_admin
        }
      })
  }
  dialogStore.show({
    component: ConfirmDialog,
    params: { props, listeners, dialog: { header: 'Admin access' } }
  })
}
</script>

<style lang="scss" scoped>
.profile-view-detail-list {
  max-width: 640px;
  width: 100%;
}
</style><|MERGE_RESOLUTION|>--- conflicted
+++ resolved
@@ -132,11 +132,8 @@
   ConfirmDialogProps,
   AppSettings,
   AppSettingsItemConfig,
-<<<<<<< HEAD
   useInstanceStore
-=======
   useUserStore
->>>>>>> 45444a08
 } from '@mergin/lib'
 import { computed, watch } from 'vue'
 import { useRoute } from 'vue-router'
@@ -147,11 +144,8 @@
 const route = useRoute()
 const adminStore = useAdminStore()
 const dialogStore = useDialogStore()
-<<<<<<< HEAD
 const instanceStore = useInstanceStore()
-=======
 const userStore = useUserStore()
->>>>>>> 45444a08
 
 const settingsItems = computed<AppSettingsItemConfig[]>(() => [
   {
