<!--
Copyright (C) Lutra Consulting Limited

SPDX-License-Identifier: AGPL-3.0-only OR LicenseRef-MerginMaps-Commercial
-->

<template>
  <admin-layout>
    <page-view
      :style="`overflow-y: auto; padding-right:20px; margin-right: 0px;`"
    >
      <v-layout class="column main-content fill-height">
        <v-container>
          <v-row>
            <v-col cols="12" class="pa-0">
              <v-card flat>
                <v-card-text>
                  <div class="profile">
                    <h1 class="primary--text">Profile</h1>
                    <br />
                    <v-divider />
                    <v-layout>
                      <!-- Render profile -->
                      <div class="section">
                        <ul v-if="profile">
                          <li>
                            <b> Username: </b>{{ userAdminProfile.username }}
                          </li>
                          <li><b> Name: </b>{{ profile.first_name }}</li>
                          <li><b> Last name: </b>{{ profile.last_name }}</li>
                          <li>
                            <b> Account active: </b>
                            <v-icon v-if="userAdminProfile.active" color="green"
                              >check
                            </v-icon>
                            <v-icon v-else color="red">clear</v-icon>
                          </li>
                          <li>
                            <b> Email: </b>{{ userAdminProfile.email }}
                            <v-tooltip top>
                              <template v-slot:activator="{ on }">
                                <span v-on="on">
                                  <v-icon
                                    v-if="userAdminProfile.verified_email"
                                    color="green"
                                    >check</v-icon
                                  >
                                  <v-icon v-else color="red">clear</v-icon>
                                </span>
                              </template>
                              <span>Email verification status</span>
                            </v-tooltip>
                          </li>
                          <li>
                            <b> Receive notifications: </b>
                            <v-icon
                              v-if="profile.receive_notifications"
                              color="green"
                              >check
                            </v-icon>
                            <v-icon v-else color="red">clear</v-icon>
                          </li>
                          <li>
                            <b> Registered: </b
                            >{{ profile.registration_date | date }}
                          </li>
                          <li v-if="userAdminProfile.scheduled_removal">
                            <b> Scheduled removal: </b
                            >{{ userAdminProfile.scheduled_removal | date }}
                          </li>
                        </ul>
                      </div>
                      <v-spacer />
                      <!-- actions -->
                      <div v-if="profile">
                        <div>
                          <v-tooltip top>
                            <template v-slot:activator="{ on }">
                              <span v-on="on">
                                <v-btn
                                  @click="changeStatusDialog"
                                  class="primary--text"
                                >
                                  <template v-if="userAdminProfile.active">
                                    <v-icon small class="mr-2">block</v-icon>
                                    deactivate account
                                  </template>
                                  <template v-else>
                                    <v-icon small class="mr-2">check</v-icon>
                                    activate account
                                  </template>
                                </v-btn>
                              </span>
                            </template>
                            <span v-if="userAdminProfile.active"
                              >Deactivate account</span
                            >
                            <span v-else>Activate account</span>
                          </v-tooltip>
                        </div>
                        <div>
                          <v-tooltip top>
                            <template v-slot:activator="{ on }">
                              <span v-on="on">
                                <v-btn
                                  @click="confirmDeleteUser"
                                  class="white--text"
                                  depressed
                                  color="red"
                                >
                                  <v-icon small class="mr-2"
                                    >delete_forever</v-icon
                                  >
                                  Delete account
                                </v-btn>
                              </span>
                            </template>
                            <span
                              >Deleting this user will permanently remove them
                              and all their data. This action cannot be
                              undone.</span
                            >
                          </v-tooltip>
                        </div>
                      </div>
                    </v-layout>
                  </div>
                </v-card-text>
              </v-card>
            </v-col>
          </v-row>
        </v-container>
      </v-layout>
    </page-view>
  </admin-layout>
</template>

<script lang="ts">
import { ConfirmDialog, PageView, useDialogStore } from '@mergin/lib'
import { mapActions, mapState } from 'pinia'
import { defineComponent } from 'vue'

import AdminLayout from '@/modules/admin/components/AdminLayout.vue'
import { useAdminStore } from '@/modules/admin/store'

export default defineComponent({
  name: 'ProfileView',
  components: { PageView, AdminLayout },
  props: {
    username: String
  },
  data() {
    return {
      dialog: false
    }
  },
  computed: {
    ...mapState(useAdminStore, ['userAdminProfile']),
    usage() {
      return this.profile.disk_usage / this.profile.storage
    },
    profile() {
      if (this.userAdminProfile == null) {
        return null
      } else {
        return this.userAdminProfile.profile
      }
    }
  },
  methods: {
<<<<<<< HEAD
    ...mapActions(useAdminStore, ['closeAccount', 'updateUser']),
    ...mapActions(useDialogStore, ['show']),

=======
    ...mapActions('adminModule', ['deleteUser', 'updateUser']),
>>>>>>> 47b16679
    changeStatusDialog() {
      const props = {
        text: this.userAdminProfile.active
          ? 'Do you really want deactivate this account?'
          : 'Do you really want activate this account?'
      }
      const dialog = { maxWidth: 500, persistent: true }
      const listeners = {
        confirm: async () => {
          await this.updateUser({
            username: this.userAdminProfile.username,
            data: {
              active: !this.userAdminProfile.active
            }
          })
        }
      }
      this.show({
        component: ConfirmDialog,
        params: {
          props,
          listeners,
          dialog
        }
      })
    },
    confirmDeleteUser() {
      const props = {
        text: `<b>Are you sure you want to permanently delete this account?</b> Deleting this user will remove them
          and all their data. This action cannot be
          undone. <br>  <br> Type in username (${this.userAdminProfile.username}) to confirm:`,
        confirmText: 'Delete permanently',
        confirmField: {
          label: 'Username',
          expected: this.userAdminProfile.username
        }
      }
      const listeners = {
        confirm: async () =>
          await this.deleteUser({ username: this.userAdminProfile.username })
      }
      this.show({
        component: ConfirmDialog,
        params: { props, listeners, dialog: { maxWidth: 500 } }
      })
    }
  }
})
</script>

<style lang="scss" scoped>
.main-content {
  overflow: auto;
}

.profile {
  margin-bottom: 20px;

  h2 {
    color: #2d4470;
    margin-bottom: 10px;
  }

  button {
    padding-left: 10px;
    height: 35px;
    padding-right: 10px;
    width: 100%;
  }

  .align-center {
    padding-top: 10px;
    padding-bottom: 10px;
    align-items: flex-start;
    padding-right: 10px;
  }

  .section {
    margin-right: 10px;

    ul {
      padding-left: 0;
    }

    li {
      list-style: none;

      b {
        width: 150px;
        display: inline-block;
      }
    }

    .v-icon {
      font-size: 18px;
    }
  }
}
</style><|MERGE_RESOLUTION|>--- conflicted
+++ resolved
@@ -168,13 +168,9 @@
     }
   },
   methods: {
-<<<<<<< HEAD
-    ...mapActions(useAdminStore, ['closeAccount', 'updateUser']),
+    ...mapActions(useAdminStore, ['deleteUser', 'updateUser']),
     ...mapActions(useDialogStore, ['show']),
 
-=======
-    ...mapActions('adminModule', ['deleteUser', 'updateUser']),
->>>>>>> 47b16679
     changeStatusDialog() {
       const props = {
         text: this.userAdminProfile.active
