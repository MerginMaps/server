<!--
Copyright (C) Lutra Consulting Limited

SPDX-License-Identifier: AGPL-3.0-only OR LicenseRef-MerginMaps-Commercial
-->

<template>
<<<<<<< HEAD
  <app-container>
    <template v-if="!namespace">
      <app-section ground class="pb-3">
        <!-- Title with buttons -->
        <header class="flex flex-column lg:flex-row lg:align-items-center">
          <h1 class="text-3xl font-semibold">
            {{ header }}
          </h1>
          <div
            class="flex flex-grow-1 align-items-center lg:justify-content-end mb-4 lg:mb-0"
          >
            <PButton
              v-if="canCreateProject && loggedUser && loggedUser.email"
              @click="newProjectDialog"
              data-cy="action-button-create"
              class="w-auto mr-1"
=======
  <div>
    <app-container>
      <template v-if="!namespace">
        <app-section ground class="pb-4">
          <!-- Title with buttons -->
          <header class="flex flex-column lg:flex-row lg:align-items-center">
            <h1 class="text-3xl font-semibold">
              {{ header }}
            </h1>
            <div
              class="flex flex-grow-1 align-items-center lg:justify-content-end mb-4 lg:mb-0"
>>>>>>> 66ea71f4
            >
              <PButton
                v-if="canCreateProject && loggedUser && loggedUser.email"
                @click="newProjectDialog"
                data-cy="action-button-create"
                class="w-auto mr-1"
              >
                Create project
              </PButton>
            </div>
          </header>
          <!-- Filters -->
          <div class="flex align-items-center justify-content-between">
            <span class="p-input-icon-left flex-grow-1">
              <i class="ti ti-search text-xl"></i>
              <PInputText
                placeholder="Search projects by name"
                v-model="projectsStore.projectsSearch"
                :pt="{ root: { class: 'border-round-xl w-full' } }"
              />
            </span>
            <app-menu :items="filterMenuItems" />
          </div>
        </app-section>
        <app-section>
          <slot name="projects" :onlyPublic="onlyPublic"></slot>
        </app-section>
      </template>
      <!-- TODO: Do not understand logic here :() -->
      <AppSection v-else>
        <span>
          <b>Namespace not found</b><br />
          Please check if address is written correctly
        </span>
      </AppSection>
    </app-container>
    <community-banner v-if="!onlyPublic && loggedUser && loggedUser.email" />
  </div>
</template>

<script lang="ts">
import { mapActions, mapState } from 'pinia'
import { MenuItem, MenuItemCommandEvent } from 'primevue/menuitem'
import { defineComponent, ref } from 'vue'

import CommunityBanner from '../components/CommunityBanner.vue'

import { AppContainer, AppSection } from '@/common'
import AppMenu from '@/common/components/AppMenu.vue'
import { useDialogStore, useProjectStore } from '@/modules'
import { useLayoutStore } from '@/modules/layout/store'
import ProjectForm from '@/modules/project/components/ProjectForm.vue'
import { useUserStore } from '@/modules/user/store'

export default defineComponent({
  name: 'ProjectsListView',
  components: { AppContainer, AppSection, AppMenu, CommunityBanner },
  props: {
    namespace: String,
    canCreateProject: Boolean
  },
  setup() {
    const projectsStore = useProjectStore()
    const menu = ref()

    return { menu, projectsStore }
  },
  computed: {
    ...mapState(useUserStore, ['loggedUser']),
    ...mapState(useLayoutStore, ['drawer']),
    ...mapState(useProjectStore, ['projectsSorting']),
    header() {
      return this.onlyPublic ? 'Mergin Maps public projects' : 'My projects'
    },
    onlyPublic() {
      return this.$route.name === 'explore' || !this.loggedUser?.email
    },
    filterMenuItems(): MenuItem[] {
      return [
        {
          label: 'Sort by name A-Z',
          key: 'name-asc',
          value: 'name',
          sortDesc: false
        },
        {
          label: 'Sort by name Z-A',
          key: 'name-desc',
          value: 'name',
          sortDesc: true
        },
        {
          label: 'Sort by last updated',
          key: 'updated',
          value: 'updated',
          sortDesc: true
        },
        {
          label: 'Sort by files size',
          key: 'meta.size',
          value: 'meta.size',
          sortDesc: true
        }
      ].map((item) => ({
        ...item,
        command: (e: MenuItemCommandEvent) => this.menuItemClick(e),
        class:
          this.projectsSorting.sortBy === item.value &&
          this.projectsSorting.sortDesc === item.sortDesc
            ? 'bg-primary-400'
            : ''
      }))
    }
  },
  methods: {
    ...mapActions(useDialogStore, ['show']),
    ...mapActions(useProjectStore, ['setProjectsSorting']),

    newProjectDialog() {
      const dialog = { persistent: true, header: 'New project' }
      this.show({
        component: ProjectForm,
        params: {
          listeners: {
            error: (err, data) => this.$emit('new-project-error', err, data)
          },
          dialog
        }
      })
    },
    toggleMenu(event) {
      const menu = this.$refs.menu as { toggle: (event: Event) => void }
      menu.toggle(event)
    },
    menuItemClick(e: MenuItemCommandEvent) {
      this.setProjectsSorting({
        sortBy: e.item.value,
        sortDesc: e.item.sortDesc
      })
    }
  }
})
</script>

<style lang="scss" scoped></style><|MERGE_RESOLUTION|>--- conflicted
+++ resolved
@@ -5,28 +5,10 @@
 -->
 
 <template>
-<<<<<<< HEAD
-  <app-container>
-    <template v-if="!namespace">
-      <app-section ground class="pb-3">
-        <!-- Title with buttons -->
-        <header class="flex flex-column lg:flex-row lg:align-items-center">
-          <h1 class="text-3xl font-semibold">
-            {{ header }}
-          </h1>
-          <div
-            class="flex flex-grow-1 align-items-center lg:justify-content-end mb-4 lg:mb-0"
-          >
-            <PButton
-              v-if="canCreateProject && loggedUser && loggedUser.email"
-              @click="newProjectDialog"
-              data-cy="action-button-create"
-              class="w-auto mr-1"
-=======
   <div>
     <app-container>
       <template v-if="!namespace">
-        <app-section ground class="pb-4">
+        <app-section ground class="pb-3">
           <!-- Title with buttons -->
           <header class="flex flex-column lg:flex-row lg:align-items-center">
             <h1 class="text-3xl font-semibold">
@@ -34,7 +16,6 @@
             </h1>
             <div
               class="flex flex-grow-1 align-items-center lg:justify-content-end mb-4 lg:mb-0"
->>>>>>> 66ea71f4
             >
               <PButton
                 v-if="canCreateProject && loggedUser && loggedUser.email"
