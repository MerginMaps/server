--- conflicted
+++ resolved
@@ -35,12 +35,7 @@
 </template>
 
 <script lang="ts">
-<<<<<<< HEAD
-import { AxiosError } from 'axios'
 import { defineComponent } from 'vue'
-=======
-import Vue from 'vue'
->>>>>>> 0c981c50
 import { mapActions, mapGetters } from 'vuex'
 
 import { CloneProjectParams } from '@/modules/project/types'
