<!--
Copyright (C) Lutra Consulting Limited

SPDX-License-Identifier: AGPL-3.0-only OR LicenseRef-MerginMaps-Commercial
-->

<template>
  <PDataView
    :value="accessRequests"
    :lazy="true"
    :paginator="accessRequestsCount > 10"
    :loading="loading"
    :rows="options.itemsPerPage"
    :totalRecords="accessRequestsCount"
    :data-key="'id'"
    :paginator-template="'FirstPageLink PrevPageLink PageLinks NextPageLink LastPageLink'"
    size="small"
    @page="onPage"
    :pt="{
      header: {
        class: 'px-4 py-2'
      },
      loadingOverlay: {
        class: 'bg-primary-reverse opacity-50'
      }
    }"
  >
    <template #header>
      <h3 class="font-semibold text-xs text-color m-0">Access requests</h3>
    </template>
    <template #list="slotProps">
      <template v-for="item in slotProps.items" :key="item.id">
        <!-- Row -->
        <div
          class="flex flex-column lg:flex-row align-items-center justify-content-between px-4 py-2 mt-0 border-bottom-1 border-gray-200"
        >
          <p class="w-12 lg:w-4 text-xs p-2 lg:p-0">
            User
            <span class="font-semibold">{{ item.requested_by }}</span>
<<<<<<< HEAD
            wants to transfer project
            <span class="font-semibold">{{ item.project_name }}</span>
            to your workspace.
=======
            requested an access to your project
            <span class="font-semibold">{{ item.project_name }}.</span>
>>>>>>> 2f2a7b94
          </p>
          <div
            class="flex w-12 lg:w-4 align-items-center flex-wrap lg:flex-nowrap"
          >
            <p
              v-tooltip.top="{ value: $filters.datetime(item.expire) }"
              class="opacity-80 text-xs w-12 lg:w-4 p-2 lg:p-1"
            >
              Expiring in {{ $filters.remainingtime(item.expire) }}
            </p>
            <AppDropdown
              :options="[
<<<<<<< HEAD
                { value: 'read', label: 'Reader' },
                { value: 'write', label: 'Writer' },
                { value: 'owner', label: 'Owner' }
              ]"
              v-model="permissions[item.id]"
              class="w-6 lg:w-4 p-1"
=======
                {
                  value: 'owner',
                  label: 'Manage',
                  description: 'Can edit and remove projects in the workspace'
                },
                {
                  value: 'write',
                  label: 'Write',
                  description: 'Can edit projects in the workspace'
                },
                {
                  value: 'read',
                  label: 'Read only',
                  description: 'Can view projects in the workspace'
                }
              ]"
              v-model="permissions[item.id]"
              class="w-6 lg:w-5 p-1"
>>>>>>> 2f2a7b94
            />
            <div class="flex justify-content-end w-6 lg:w-4 p-1">
              <PButton
                :disabled="!canCancelAccessRequest(item.user.id)"
                icon="ti ti-x"
                rounded
                aria-label="Disallow"
                severity="danger"
                class="mr-2"
                @click="cancelRequest(item)"
              />
              <PButton
                :disabled="!canAcceptAccessRequest(item.user.id, item.expire)"
                icon="ti ti-check"
                rounded
                aria-label="Accept"
                severity="success"
                @click="acceptRequest(item)"
              />
            </div>
          </div>
        </div>
      </template>
    </template>
    <template #empty>
      <p class="text-center p-4 m-0">No access requests found</p>
    </template>
  </PDataView>
</template>

<script lang="ts">
import { mapActions, mapState } from 'pinia'
import { DataViewPageEvent } from 'primevue/dataview'
import { defineComponent } from 'vue'

import AppDropdown from '@/common/components/AppDropdown.vue'
import { getErrorMessage } from '@/common/error_utils'
import { isAtLeastProjectRole, ProjectRole } from '@/common/permission_utils'
import { GetAccessRequestsPayload } from '@/modules'
import { useNotificationStore } from '@/modules/notification/store'
import { useProjectStore } from '@/modules/project/store'
import { useUserStore } from '@/modules/user/store'

export default defineComponent({
  data() {
    return {
      loading: false,
      options: {
        // Default is order_params=expire ASC
        sortBy: 'expire',
        sortDesc: false,
        itemsPerPage: 10,
        page: 1
      },
      permissions: {}
    }
  },
  components: { AppDropdown },
  computed: {
    ...mapState(useProjectStore, [
      'project',
      'accessRequests',
      'accessRequestsCount'
    ]),
    ...mapState(useUserStore, ['loggedUser'])
  },
  created() {
    this.fetchItems()
  },
  methods: {
    ...mapActions(useProjectStore, [
      'cancelProjectAccessRequest',
      'acceptProjectAccessRequest',
      'getAccessRequests'
    ]),
    ...mapActions(useNotificationStore, ['error']),

    onUpdateOptions(options) {
      this.options = options
      this.fetchItems()
    },
    /** Update pagination in case of last accepting / canceling feature */
    async updatePaginationOrFetch() {
      if (this.accessRequests.length === 1 && this.options.page > 1) {
        this.options.page -= 1
        return
      }
      await this.fetchItems()
    },
    canAcceptAccessRequest(userId: number, expire: string) {
      return (
        !this.expired(expire) &&
        this.project.creator !== userId &&
        isAtLeastProjectRole(this.project.role, ProjectRole.owner)
      )
    },
    canCancelAccessRequest(userId: number) {
      return (
        this.project.creator !== userId &&
        isAtLeastProjectRole(this.project.role, ProjectRole.owner)
      )
    },
    async acceptRequest(request) {
      try {
        const data = {
          permissions: this.permissions[request.id]
        }
        await this.acceptProjectAccessRequest({
          data,
          itemId: request.id,
          namespace: this.project.namespace
        })
        await this.updatePaginationOrFetch()
      } catch (err) {
        this.error({
          text: getErrorMessage(err, 'Failed to accept access request')
        })
      }
    },
    expired(expire) {
      return Date.parse(expire) < Date.now()
    },
    async cancelRequest(request) {
      await this.cancelProjectAccessRequest({
        itemId: request.id,
        namespace: this.project.namespace
      })
      await this.updatePaginationOrFetch()
    },
    async fetchItems() {
      this.loading = true
      try {
        const payload: GetAccessRequestsPayload = {
          namespace: this.project.namespace,
          params: {
            project_name: this.project.name,
            page: this.options.page,
            per_page: this.options.itemsPerPage,
            order_params:
              this.options.sortBy[0] &&
              `${this.options.sortBy[0]} ${
                this.options.sortDesc[0] ? 'DESC' : 'ASC'
              }`
          }
        }
        await this.getAccessRequests(payload)
        this.accessRequests.forEach((request) => {
          this.permissions[request.id] = 'read'
        })
      } finally {
        this.loading = false
      }
    },
    onPage(e: DataViewPageEvent) {
      this.options.page = e.page + 1
      this.options.itemsPerPage = e.rows
      this.fetchItems()
    }
  }
})
</script>

<style lang="scss" scoped></style><|MERGE_RESOLUTION|>--- conflicted
+++ resolved
@@ -37,14 +37,8 @@
           <p class="w-12 lg:w-4 text-xs p-2 lg:p-0">
             User
             <span class="font-semibold">{{ item.requested_by }}</span>
-<<<<<<< HEAD
-            wants to transfer project
-            <span class="font-semibold">{{ item.project_name }}</span>
-            to your workspace.
-=======
             requested an access to your project
             <span class="font-semibold">{{ item.project_name }}.</span>
->>>>>>> 2f2a7b94
           </p>
           <div
             class="flex w-12 lg:w-4 align-items-center flex-wrap lg:flex-nowrap"
@@ -57,14 +51,6 @@
             </p>
             <AppDropdown
               :options="[
-<<<<<<< HEAD
-                { value: 'read', label: 'Reader' },
-                { value: 'write', label: 'Writer' },
-                { value: 'owner', label: 'Owner' }
-              ]"
-              v-model="permissions[item.id]"
-              class="w-6 lg:w-4 p-1"
-=======
                 {
                   value: 'owner',
                   label: 'Manage',
@@ -83,7 +69,6 @@
               ]"
               v-model="permissions[item.id]"
               class="w-6 lg:w-5 p-1"
->>>>>>> 2f2a7b94
             />
             <div class="flex justify-content-end w-6 lg:w-4 p-1">
               <PButton
