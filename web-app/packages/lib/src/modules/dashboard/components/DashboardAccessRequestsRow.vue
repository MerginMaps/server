--- conflicted
+++ resolved
@@ -25,13 +25,7 @@
 import { defineComponent } from 'vue'
 import { mapActions, mapState } from 'vuex'
 
-<<<<<<< HEAD
-import ProjectAccessRequestTable from '@/modules/project/components/ProjectAccessRequestTable.vue'
-
 export default defineComponent({
-=======
-export default Vue.extend({
->>>>>>> 0c981c50
   name: 'DashboardAccessRequestsRow',
   computed: {
     ...mapState('projectModule', [
