<!--
Copyright (C) Lutra Consulting Limited

SPDX-License-Identifier: AGPL-3.0-only OR LicenseRef-MerginMaps-Commercial
-->

<template>
  <v-row v-if="currentNamespace && accessRequests && accessRequestsCount > 0">
    <v-card class="bubble mt-3">
      <h3>Project access requests</h3>
      <v-card-text>
        <slot name="table" :namespace="currentNamespace"></slot>
      </v-card-text>
    </v-card>
  </v-row>
</template>

<script lang="ts">
import { mapActions, mapState } from 'pinia'
import { defineComponent } from 'vue'

<<<<<<< HEAD
import { useProjectStore } from '@/modules/project/store'

export default defineComponent({
  name: 'DashboardAccessRequestsRow',
  computed: {
    ...mapState(useProjectStore, [
      'namespaceAccessRequests',
=======
export default Vue.extend({
  name: 'DashboardAccessRequestsRow',
  computed: {
    ...mapState('projectModule', [
      'accessRequests',
      'accessRequestsCount',
>>>>>>> b27913ad
      'currentNamespace'
    ])
  },
  watch: {
    currentNamespace: {
      immediate: true,
      async handler(value) {
        if (value) {
          await this.initNamespaceAccessRequests({
            namespace: value
          })
        }
      }
    }
  },
  methods: {
    ...mapActions(useProjectStore, ['initNamespaceAccessRequests'])
  }
})
</script>

<style scoped lang="scss">
@use '@/sass/dashboard';
</style><|MERGE_RESOLUTION|>--- conflicted
+++ resolved
@@ -19,22 +19,14 @@
 import { mapActions, mapState } from 'pinia'
 import { defineComponent } from 'vue'
 
-<<<<<<< HEAD
 import { useProjectStore } from '@/modules/project/store'
 
 export default defineComponent({
   name: 'DashboardAccessRequestsRow',
   computed: {
     ...mapState(useProjectStore, [
-      'namespaceAccessRequests',
-=======
-export default Vue.extend({
-  name: 'DashboardAccessRequestsRow',
-  computed: {
-    ...mapState('projectModule', [
       'accessRequests',
       'accessRequestsCount',
->>>>>>> b27913ad
       'currentNamespace'
     ])
   },
