--- conflicted
+++ resolved
@@ -11,16 +11,8 @@
       <PInputText
         id="first-name"
         v-model="editedProfile.first_name"
-<<<<<<< HEAD
         data-cy="profile-edit-first-name"
-        :class="[
-          'w-full my-1 border-round-xl',
-          errors.first_name ? 'p-invalid' : ''
-        ]"
-=======
-        cy-data="profile-edit-first-name"
         :class="['w-full my-1', errors.first_name ? 'p-invalid' : '']"
->>>>>>> d1ac0fe5
         toggleMask
         :feedback="false"
         aria-describedby="first-name-error"
@@ -35,16 +27,8 @@
       <PInputText
         id="last-name"
         v-model="editedProfile.last_name"
-<<<<<<< HEAD
         data-cy="profile-edit-last-name"
-        :class="[
-          'w-full my-1 border-round-xl',
-          errors.last_name ? 'p-invalid' : ''
-        ]"
-=======
-        cy-data="profile-edit-last-name"
         :class="['w-full my-1', errors.last_name ? 'p-invalid' : '']"
->>>>>>> d1ac0fe5
         toggleMask
         :feedback="false"
         aria-describedby="last-name-error"
@@ -59,16 +43,8 @@
       <PInputText
         id="email"
         v-model="editedProfile.email"
-<<<<<<< HEAD
         data-cy="profile-edit-email"
-        :class="[
-          'w-full my-1 border-round-xl',
-          errors.email ? 'p-invalid' : ''
-        ]"
-=======
-        cy-data="profile-edit-email"
         :class="['w-full my-1', errors.email ? 'p-invalid' : '']"
->>>>>>> d1ac0fe5
         toggleMask
         :feedback="false"
         aria-describedby="email-error"
